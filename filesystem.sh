#!/bin/bash

# Copyright 2016, SolidFire, Inc. All rights reserved.

#-----------------------------------------------------------------------------
# FILESYSTEM.SH
#
# filesystem.sh is a generic module for dealing with various filesystem types
# in a more generic and consistent manner. It also provides some really helpful
# and missing functionality not provided by upstream tools. 
#
# At present the list of supported filesystem types are as follows:
#
# SQUASHFS: Squashfs is a compressed read-only filesystem for Linux. Squashfs
# intended for general read-only filesystem use, for archival use and in
# constrained block device/memory systems where low overhead is needed. Squashfs
# images are rapidly becoming a very common medium used throughout our build, 
# install, test and upgrade code due to their high compressibility, small
# resultant size, massive parallelization on both create and unpack and that 
# they can be directly mounted and booted into.
#
# ISO: An ISO image is an archive file of an optical disc, a type of disk image
# composed of the data contents from every written sector on an optical disc,
# including the optical disc file system. The name ISO is taken from the ISO
# 9660 file system used with CD-ROM media, but what is known as an ISO image
# can contain other file systems.
#
# TAR: A tar file is an archive file format that may or may not be compressed.
# The archive data sets created by tar contain various file system parameters,
# such as time stamps, ownership, file access permissions, and directory
# organization. Our etar function generalizes the use of tar files so that 
# compression format is handled seamlessly based on the file extension.
#-------------------------------------------------------------------------------

# Determine filesystem type based on the file suffix.
fs_type()
{
    $(declare_args src)
    
    if [[ ${src} =~ .squashfs ]]; then
        echo -n "squashfs"
    elif [[ ${src} =~ .iso ]]; then
        echo -n "iso"
    elif [[ ${src} =~ .tar|.tar.gz|.tgz|.taz|tar.bz2|.tz2|.tbz2|.tbz ]]; then
        echo -n "tar"
    elif [[ -d "${src}" ]]; then
        eerror "Unsupported fstype $(lval src)"
        return 1
    fi
}

# Generic function for creating a filesystem of a given type from the given
# source directory and write it out to the requested destination directory. 
# This function will intelligently figure out the type of file to create 
# based on the suffix of the file.
fs_create()
{
    $(declare_args src dest)
    local dest_type=$(fs_type "${dest}")

    edebug "Creating filesystem $(lval src dest dest_type)"

    # SQUASHFS
    if [[ ${dest_type} == squashfs ]]; then
        mksquashfs "${src}" "${dest}" -noappend |& edebug

    # ISO
    elif [[ ${dest_type} == iso ]]; then

        # Optional flags to pass through into mkisofs
        local volume=$(opt_get v "")
        local bootable=$(opt_get b 0)

        # Put body in a subshell to ensure traps perform clean-up.
        (
            # Generate ISO flags
            local iso_flags="-V "${volume}""
            if opt_true bootable; then
                iso_flags+=" -b isolinux/isolinux.bin 
                             -c isolinux/boot.cat
                             -no-emul-boot
                             -boot-load-size 4
                             -boot-info-table"
            fi

            local dest_abs="$(readlink -m "${dest}")"
            cd ${src}
            mkisofs -r "${iso_flags}" -cache-inodes -J -l -o "${dest_abs}" . |& edebug
        ) 

    # TAR
    elif [[ ${dest_type} == tar ]]; then
        local dest_real=$(readlink -m "${dest}")
        pushd "${src}"
        etar --create --file "${dest_real}" .
        popd

    fi
}

# Extract a previously constructed filesystem image. This works on all of our
# supported filesystem types.
fs_extract()
{
    $(declare_args src dest)
    local src_type=$(fs_type "${src}")
    mkdir -p "${dest}"

    # SQUASHFS
    if [[ ${src_type} == squashfs ]]; then
        unsquashfs -force -dest "${dest}" "${src}" |& edebug
    
    # ISO
    elif [[ ${src_type} == iso ]]; then

        # Neither cdrtools nor isoinfo provide a native way to extract the
        # contents of an ISO. The closest is isoinfo -x but that only works
        # on a single file at a time and is not recursive. So we have to mount
        # it then copy the mounted directory to the destination directory.
        # NOTE: Do this in a subshell to ensure traps perform clean-up.
        (
            local mnt=$(mktemp -d /tmp/filesystem-mnt-XXXX)
            mount --read-only "${src}" "${mnt}"
            trap_add "eunmount -r -d ${mnt}"
            cp --archive --recursive "${mnt}/." "${dest}"
        )
        
    # TAR
    elif [[ ${src_type} == tar ]]; then
        local src_real=$(readlink  -m "${src}")
        pushd "${dest}"
        etar --absolute-names --extract --file "${src_real}" .
        popd
    fi
}

# Simple function to list the contents of a filesystem image.
fs_list()
{
    $(declare_args src)
    local src_type=$(fs_type "${src}")

    # SQUASHFS
    if [[ ${src_type} == squashfs ]]; then

        # Use unsquashfs to list the contents but modify the output so that it
        # matches output from our other supported formats. Also strip out the
        # "/" entry as that's not in ISO's output and generally not interesting.
        unsquashfs -ls "${src}" | grep "^squashfs-root" | sed -e 's|squashfs-root||' -e '/^\s*$/d'
    
    # ISO
    elif [[ ${src_type} == iso ]]; then
        isoinfo -J -i "${src}" -f

    # TAR
    elif [[ ${src_type} == tar ]]; then

        # List contents of tar file but remove the "./" from the output so it
        # matches output of squashfs and iso.
        etar --list --file "${src}" | sed -e "s|^./|/|" -e '/^\/$/d'
    fi
}

#-----------------------------------------------------------------------------
# CONVERSIONS
#-----------------------------------------------------------------------------

# Convert given source file into the requested destination type. This is done
# by figuring out the source and destination types using fs_type. Then it 
# mounts the source file into a temporary file, then calls fs_create on the
# temporary directory to write it out to the new destination type.
fs_convert()
{
    $(declare_args src dest)
    local src_type=$(fs_type "${src}")
    edebug "Converting $(lval src dest src_type)"

    # Temporary directory for mounting
    local mnt="$(mktemp -d /tmp/filesystem-mnt-XXXX)"
    trap_add "eunmount -r -d ${mnt}"

    # Mount (if possible) or extract the filesystem if mounting is not supported.
    fs_mount_or_extract "${src}" "${mnt}"

    # Now we can do the new filesystem creation from 'mnt'
    fs_create "${mnt}" "${dest}"
}

#-----------------------------------------------------------------------------
# MISC UTILITIES
#-----------------------------------------------------------------------------

# Diff two or more mountable filesystem images.
fs_diff()
{
    # Put body in a subshell to ensure traps perform clean-up.
    (
        local mnts=()
        local src
        for src in "${@}"; do
            
            local mnt="$(mktemp -d /tmp/filesystem-mnt-XXXX)"
            trap_add "eunmount -r -d ${mnt}"
            local src_type=$(fs_type "${src}")
            mnts+=( "${mnt}" )

            # Mount (if possible) or extract the filesystem if mounting is not supported.
            fs_mount_or_extract "${src}" "${mnt}"
        done

        diff --recursive --unified "${mnts[@]}"
    )
}

# Mount a given filesystem type to a temporary directory read-only if it's
# a mountable filesystem and otherwise extract it to the directory.
fs_mount_or_extract()
{
    $(declare_args src dest)
    local src_type=$(fs_type "${src}")

    # SQUASHFS or ISO can be directly mounted
    if [[ ${src_type} =~ squashfs|iso ]]; then
        mount --read-only "${src}" "${dest}"
    
    # TAR files need to be extracted manually :-[
    elif [[ ${src_type} == tar ]]; then
        fs_extract "${src}" "${dest}"
    fi
}

#-------------------------------------------------------------------------------
# OVERLAYFS
# 
# The overlayfs module is the bashutils interface around OverlayFS mounts. This
# is a really useful filesystem that allows layering mounts into a single
# unified mount point with read-through semantics. This is the first official
# kernel filesystem providing this functionality which replaces prior similar
# filesystems such as unionfs, aufs, etc.
# 
# The implementation of the underlying kernel driver changed somewhat with
# different kernel versions. The first version of the kernel which officially
# supported overlayfs was 3.18. This original API requires specifying the
# workdir option for the scratch work performed by overlayfs. Overlayfs was
# available in older kernel versions but was not official and did not have this
# additional "workdir" option.
#-------------------------------------------------------------------------------

# Older kernel versions used the filesystem type 'overlayfs' whereas newer ones
# use just 'overlay' so dynamically detected the correct type to use here.
__BU_OVERLAYFS=$(awk '/overlay/ {print $2}' /proc/filesystems 2>/dev/null || true)
__BU_KERNEL_MAJOR=$(uname -r | awk -F . '{print $1}')
__BU_KERNEL_MINOR=$(uname -r | awk -F . '{print $2}')

# Detect whether overlayfs is supported or not.
overlayfs_supported()
{
    [[ -n "${__BU_OVERLAYFS}" ]]
}

# Try to enable overlayfs by modprobing the kernel module.
overlayfs_enable()
{
    # If it's already supported then return - nothing to do
    if overlayfs_supported; then
        edebug "OverlayFS already enabled"
        return 0
    fi

    ewarn "OverlayFS not enabled -- trying to load kernel module"

    if [[ ${__BU_KERNEL_MAJOR} -ge 4 || ( ${__BU_KERNEL_MAJOR} -eq 3 && ${__BU_KERNEL_MINOR} -ge 18 ) ]]; then
        edebug "Using newer kernel module name 'overlay'"
        modprobe overlay
    else
        edebug "Using legacy kernel module name 'overlayfs'"
        modprobe overlayfs
    fi

    # Verify it's now supported
    overlayfs_supported
}

# overlayfs_mount mounts multiple filesystems into a single unified writeable
# directory with read-through semantics. All the underlying filesystem layers
# are mounted read-only (if they are mountable) and the top-most layer is
# mounted read-write. Only the top-level layer is mounted read-write.
# 
# The most common uses cases for using overlayfs is to mount ISOs or squashfs
# images with a read-write layer on top of them. To make this implementation
# as generic as possible, it deals only with overlayfs mounting semantics.
# The specific mounting of ISO or squashfs images are handled by separate
# dedicated modules.
#
# This function takes multiple arguments where each argument is a layer
# to mount into the final unified overlayfs image. The final positional 
# parameter is the final mount point to mount everything at. This final 
# directory will be created if it doesn't exist.
#
# NOTE: The first version of the kernel which officially supported overlayfs
#       was 3.18. This original API requires specifying the workdir option
#       for the scratch work performed by overlayfs. Overlayfs was available
#       in older kernel versions but was not official and did not have this
#       additional "workdir" option.
# 
# NOTE: There are two different actual implementations of this function to 
#       accomodate different underlying implementations within the kernel.
#       Kernels < 3.19 had a much more limited version which did not provide
#       Multi-Layer OverlayFS. As such, we check what version of the kernel
#       we're running and only define the right implementation for the version
#       of the kernel that we're running. This saves us from having to perform
#       this check every time we call this function as it's only done once at
#       source time.
#
overlayfs_mount()
{
    if [[ $# -lt 2 ]]; then
        eerror "overlayfs_mount requires 2 or more arguments"
        return 1
    fi

    # Parse positional arguments into a bashutils array. Then grab final mount
    # point from args.
    local args=( "$@" )
    local dest=${args[${#args[@]}-1]}
    unset args[${#args[@]}-1]
    
    # Mount layered mounts at requested destination, creating if it doesn't exist.
    mkdir -p "${dest}"
     
    # NEWER KERNEL VERSIONS (>= 3.19)
    if [[ ${__BU_KERNEL_MAJOR} -ge 4 || ( ${__BU_KERNEL_MAJOR} -eq 3 && ${__BU_KERNEL_MINOR} -ge 19 ) ]]; then

        edebug "Using Multi-Layer OverlayFS $(lval __BU_KERNEL_MAJOR __BU_KERNEL_MINOR)"

        # Iterate through all the images and mount each one into a temporary directory
        local arg
        local layers=()
        for arg in "${args[@]}"; do
            local tmp=$(mktemp -d /tmp/overlayfs-lower-XXXX)
            trap_add "eunmount -r -d ${tmp}"
            fs_mount_or_extract "${arg}" "${tmp}"
            layers+=( "${tmp}" )
        done

        # Create temporary directory to hold read-only and read-write layers.
        # Create lowerdir parameter by joining all images with colon
        # (see https://www.kernel.org/doc/Documentation/filesystems/overlayfs.txt)
        local lower=$(array_join layers ":")
        local upper="$(mktemp -d /tmp/overlayfs-upper-XXXX)"
        local work="$(mktemp -d /tmp/overlayfs-work-XXXX)"
        trap_add "eunmount -r -d ${upper} ${work}"

        # Mount overlayfs
        mount --types ${__BU_OVERLAYFS} ${__BU_OVERLAYFS} --options lowerdir="${lower}",upperdir="${upper}",workdir="${work}" "${dest}"
 
    # OLDER KERNEL VERSIONS (<3.19)
    # NOTE: Older OverlayFS is really annoying because you can only stack 2 overlayfs
    # mounts. To get around this, we'll mount the bottom most layer as the read-only 
    # base image. Then we'll unpack all other images into a middle layer. Then mount
    # an empty directory as the top-most directory.
    #
    # NOTE: Versions >= 3.18 require the "workdir" option but older versions do not.
    else
       
        edebug "Using legacy non-Multi-Layer OverlayFS $(lval __BU_KERNEL_MAJOR __BU_KERNEL_MINOR)"

        # Grab bottom most layer
        local lower=$(mktemp -d /tmp/overlayfs-lower-XXXX)
        fs_mount_or_extract "${args[0]}" "${lower}"
        unset args[0]

        # Extract all remaining layers into empty "middle" directory
        if array_not_empty args; then
       
            local middle=$(mktemp -d /tmp/overlayfs-middle-XXXX)
            local work=$(mktemp -d /tmp/overlayfs-work-XXXX)
            trap_add "eunmount -r -d ${middle} ${work}"

            # Extract this layer into middle directory using image specific mechanism.
            for arg in "${args[@]}"; do
                fs_extract "${arg}" "${middle}"
            done
       
            if [[ ${__BU_KERNEL_MAJOR} -eq 3 && ${__BU_KERNEL_MINOR} -ge 18 ]]; then
                mount --types ${__BU_OVERLAYFS} ${__BU_OVERLAYFS} --options lowerdir="${lower}",upperdir="${middle}",workdir="${work}" "${middle}"
            else
                mount --types ${__BU_OVERLAYFS} ${__BU_OVERLAYFS} --options lowerdir="${lower}",upperdir="${middle}" "${middle}"
            fi
            
            lower=${middle}
        fi

        # Mount this unpacked directory into overlayfs layer with an empty read-write 
        # layer on top. This way if caller saves the changes they get only the changes
        # they made in the top-most layer.
        local upper=$(mktemp -d /tmp/squashfs-upper-XXXX)
        local work=$(mktemp -d /tmp/squashfs-work-XXXX)
        trap_add "eunmount -r -d ${upper} ${work}"

        if [[ ${__BU_KERNEL_MAJOR} -eq 3 && ${__BU_KERNEL_MINOR} -ge 18 ]]; then
            mount --types ${__BU_OVERLAYFS} ${__BU_OVERLAYFS} --options lowerdir="${lower}",upperdir="${upper}",workdir="${work}" "${dest}"
        else
            mount --types ${__BU_OVERLAYFS} ${__BU_OVERLAYFS} --options lowerdir="${lower}",upperdir="${upper}" "${dest}"
        fi
    fi
}

# overlayfs_unmount will unmount an overlayfs directory previously mounted
# via overlayfs_mount. It takes multiple arguments where each is the final
# overlayfs mount point. In the event there are multiple overlayfs layered
# into the final mount image, they will all be unmounted as well.
overlayfs_unmount()
{
    $(declare_args)
    local verbose=$(opt_get v 0)
    
    local mnt
    for mnt in "$@"; do

        # If empty string or not mounted just skip it
        if [[ -z "${mnt}" ]] || ! emounted "${mnt}" ; then
            continue
        fi

        # Parse out required lower and upper directories to be unmounted.
<<<<<<< HEAD
        # /proc/mounts will show the mount point and its lowerdir,upperdir and workdir so that we can unmount it properly:
        # "overlay /home/marshall/sandboxes/bashutils/output/squashfs.etest/ETEST_squashfs_mount/dst overlay rw,relatime,lowerdir=/tmp/squashfs-ro-basv,upperdir=/tmp/squashfs-rw-jWg9,workdir=/tmp/squashfs-work-cLd9 0 0"
=======
>>>>>>> 64ea7a29
        local output="$(grep "${__BU_OVERLAYFS} $(readlink -m ${mnt})" /proc/mounts)"
        local lower="$(echo "${output}" | grep -Po "lowerdir=\K[^, ]*")"
        local upper="$(echo "${output}" | grep -Po "upperdir=\K[^, ]*")"

        # On newer kernels, also need to unmount work directory.
        local work=""
        if [[ ${__BU_KERNEL_MAJOR} -ge 4 || ( ${__BU_KERNEL_MAJOR} -eq 3 && ${__BU_KERNEL_MINOR} -ge 18 ) ]]; then
            work="$(echo "${output}"  | grep -Po "workdir=\K[^, ]*")"
        fi
        
        edebug "$(lval mnt lower upper work)"

        # Split 'lower' on ':' so we can unmount each of the lower layers 
        local parts
        array_init parts "${lower}" ":"
        
        local layer
        for layer in ${parts[@]:-} "${upper}" "${work}" "${mnt}"; do
            eunmount_internal -v=${verbose} "${layer}"
        done

        # In case the overlayfs mounts are layered manually have to also unmount
        # the lower layers.
        overlayfs_unmount ${parts[0]:-}
    done
}

# overlayfs_tree is used to display a graphical representation for an overlayfs
# mount. The graphical format is meant to show details about each layer in the
# overlayfs mount hierarchy to make it clear what files reside in what layers
# along with some basic metadata about each file (as provided by find -ls).
overlayfs_tree()
{
    if [[ -z "$@" ]]; then
        return 0
    fi

    # /proc/mounts will show the mount point and its lowerdir,upperdir and workdir so that we can unmount it properly:
    # "overlay /home/marshall/sandboxes/bashutils/output/squashfs.etest/ETEST_squashfs_mount/dst overlay rw,relatime,lowerdir=/tmp/squashfs-ro-basv,upperdir=/tmp/squashfs-rw-jWg9,workdir=/tmp/squashfs-work-cLd9 0 0"

    local mnt
    for mnt in "$@"; do
 
        # If not mounted, just skip this.
        if ! emounted "${mnt}"; then
            continue
        fi
 
        # Parse out the lower, upper and work directories to be unmounted
        local output="$(grep "${__BU_OVERLAYFS} $(readlink -m ${mnt})" /proc/mounts)"
        local lower="$(echo "${output}" | grep -Po "lowerdir=\K[^, ]*")"
        local upper="$(echo "${output}" | grep -Po "upperdir=\K[^, ]*")"
        
        # Split 'lower' on ':' so we can unmount each of the lower layers then
        # append upper to the list so we see that as well.
        local parts
        array_init parts "${lower}" ":"
        parts+=( "${upper}" )
        local idx
        for idx in $(array_indexes parts); do
            eval "local layer=\${parts[$idx]}"

            # Figure out source of the mountpoint
            local src=$(grep "${layer}" /proc/mounts | head -1)

            if [[ ${src} =~ "/dev/loop" ]]; then
                src=$(losetup $(echo "${src}" | awk '{print $1}') | awk '{print $3}' | sed -e 's|^(||' -e 's|)$||')
            elif [[ ${src} =~ "overlay" ]]; then
                src=$(echo "${src}" | awk '{print $2}')

            fi

            # Pretty print the contents
            local find_output=$(find ${layer} -ls | awk '{ $1=""; print}' | sed -e "s|${layer}|/|" -e 's|//|/|' | column -t | sort -k10)
            echo "$(ecolor green)+--layer${idx} [${src}:${layer}]$(ecolor off)"
            echo "${find_output}" | sed 's#^#'$(ecolor green)\|$(ecolor off)\ \ '#g'
        done
    done
}

# Save the top-most read-write later from an existing overlayfs mount into the
# requested destination file. This file can be a squashfs image, an ISO, or a
# known tar file suffix (as supported by etar).
overlayfs_save_changes()
{
    $(declare_args mnt dest)

    # Get RW layer from mounted src. This assumes the "upperdir" is the RW layer
    # as is our convention. If it's not mounted this will fail.
    local output="$(grep "${__BU_OVERLAYFS} $(readlink -m ${mnt})" /proc/mounts)"
    edebug "$(lval mnt dest output)"
    local upper="$(echo "${output}" | grep -Po "upperdir=\K[^, ]*")"

    # Save to requested type.   
    fs_create "${upper}" "${dest}"
}<|MERGE_RESOLUTION|>--- conflicted
+++ resolved
@@ -424,11 +424,8 @@
         fi
 
         # Parse out required lower and upper directories to be unmounted.
-<<<<<<< HEAD
         # /proc/mounts will show the mount point and its lowerdir,upperdir and workdir so that we can unmount it properly:
         # "overlay /home/marshall/sandboxes/bashutils/output/squashfs.etest/ETEST_squashfs_mount/dst overlay rw,relatime,lowerdir=/tmp/squashfs-ro-basv,upperdir=/tmp/squashfs-rw-jWg9,workdir=/tmp/squashfs-work-cLd9 0 0"
-=======
->>>>>>> 64ea7a29
         local output="$(grep "${__BU_OVERLAYFS} $(readlink -m ${mnt})" /proc/mounts)"
         local lower="$(echo "${output}" | grep -Po "lowerdir=\K[^, ]*")"
         local upper="$(echo "${output}" | grep -Po "upperdir=\K[^, ]*")"
