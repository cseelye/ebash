--- conflicted
+++ resolved
@@ -272,25 +272,13 @@
 
 edebug()
 {
-<<<<<<< HEAD
-    edebug_enabled && echo "$(ecolor dimblue)    - ${@}$(ecolor none)" >&2
-    return 0
-}
-
-edebug_out()
-{
-    edebug_enabled && echo -n "/dev/stderr" || echo -n "/dev/null"
-}
-
-edebugf()
-{
-    local _edebug_caller=$(caller 0 | awk '{print $2, $1}')
-    edebug_enabled && echo "$(ecolor dimblue)    - [${_edebug_caller/ /:}]  ${@}$(ecolor none)" >&2
-    return 0
-=======
     edebug_enabled || return 0
     echo -e "$(emsg 'dimblue' '   -' 'DEBUG' "$@")" >&2
->>>>>>> 84969ab7
+}
+
+edebug_out()
+{
+    edebug_enabled && echo -n "/dev/stderr" || echo -n "/dev/null"
 }
 
 einfo()
