#!/bin/bash
#
# Copyright 2011-2015, SolidFire, Inc. All rights reserved.
#

#-----------------------------------------------------------------------------
# GLOBAL EFUNCS SETTINGS
#-----------------------------------------------------------------------------
set -o pipefail
set -o nounset
set -o functrace
set -o errtrace
shopt -s expand_aliases
shopt -s checkwinsize
shopt -s extglob

if [[ "${__BU_OS}" == Linux ]] ; then
    export LC_ALL="en_US.utf8"
    export LANG="en_US.utf8"
elif [[ "${__BU_OS}" == Darwin ]] ; then
    export LC_ALL="en_US.UTF-8"
    export LANG="en_US.UTF-8"
fi

#------------------------------------------------------------------------------
# COLOR SETTINGS
#------------------------------------------------------------------------------

if [[ -e /etc/bashutils.conf ]]; then
    source /etc/bashutils.conf
fi

if [[ -e ${XDG_CONFIG_HOME:-${HOME}/.config}/bashutils.conf ]]; then
    source ${XDG_CONFIG_HOME:-${HOME}/.config}/bashutils.conf
fi

: ${COLOR_INFO:=green}
: ${COLOR_DEBUG:=dimblue}
: ${COLOR_TRACE:=dimyellow}
: ${COLOR_WARN:=yellow}
: ${COLOR_ERROR:=red}
: ${COLOR_BRACKET:=blue}

#-----------------------------------------------------------------------------
# DEBUGGING
#-----------------------------------------------------------------------------

if [[ ${__BU_OS} == Linux ]] ; then
    BU_WORD_BEGIN='\<'
    BU_WORD_END='\>'
elif [[ ${__BU_OS} == Darwin ]] ; then
    BU_WORD_BEGIN='[[:<:]]'
    BU_WORD_END='[[:>:]]'
fi

alias enable_trace='[[ -n ${ETRACE:-} && ${ETRACE:-} != "0" ]] && trap etrace DEBUG || trap - DEBUG'

etrace()
{
    [[ ${ETRACE} == "" || ${ETRACE} == "0" ]] && return 0 || true

    # If ETRACE=1 then it's enabled globally
    if [[ ${ETRACE} != "1" ]]; then
        local _etrace_enabled_tmp=""
        local _etrace_enabled=0

        for _etrace_enabled_tmp in ${ETRACE}; do
            [[ ${BASH_SOURCE[1]:-} = *"${_etrace_enabled_tmp}"*
                || ${FUNCNAME[1]:-} = *"${_etrace_enabled_tmp}"* ]] && { _etrace_enabled=1; break; }
        done

        [[ ${_etrace_enabled} -eq 1 ]] || return 0
    fi

    echo "$(ecolor ${COLOR_TRACE})[$(basename ${BASH_SOURCE[1]:-} 2>/dev/null || true):${BASH_LINENO[0]:-}:${FUNCNAME[1]:-}:${BASHPID}]$(ecolor none) ${BASH_COMMAND}" >&2
}

edebug_enabled()
{
    [[ ${EDEBUG:=}  == "1" || ${ETRACE:=}  == "1" ]] && return 0
    [[ ${EDEBUG:-0} == "0" && ${ETRACE:-0} == "0" ]] && return 1

    $(declare_args ?_edebug_enabled_caller)

    if [[ -z ${_edebug_enabled_caller} ]]; then
        _edebug_enabled_caller=( $(caller 0) )
        [[ ${_edebug_enabled_caller[1]} == "edebug" || ${_edebug_enabled_caller[1]} == "edebug_out" || ${_edebug_enabled_caller[1]} == "tryrc" ]] \
            && _edebug_enabled_caller=( $(caller 1) )
    fi

    local _edebug_enabled_tmp
    for _edebug_enabled_tmp in ${EDEBUG} ${ETRACE} ; do
        [[ "${_edebug_enabled_caller[@]:1}" = *"${_edebug_enabled_tmp}"* ]] && return 0
    done

    return 1
}

edebug_disabled()
{
    ! edebug_enabled
}

edebug()
{
    # Take intput either from arguments or if no arguments were provided take input from
    # standard input.
    local msg=""
    if [[ $# -gt 0 ]]; then
        msg="${@}"
    else
        msg="$(cat)"
    fi
    
    # If debugging isn't enabled then simply return without writing anything.
    # NOTE: We can't return at the top of this function in the event the caller has
    # piped output into edebug. We have to consume their output so that they don't
    # get an error or block.
    edebug_enabled || return 0

    # Force caller to be in edebug output because it's helpful and if you
    # turned on edebug, you probably want to know anyway
    EMSG_PREFIX="${EMSG_PREFIX:-} caller" emsg "${COLOR_DEBUG}" "" "DEBUG" "${msg}"
}

edebug_out()
{
    edebug_enabled && echo -n "/dev/stderr" || echo -n "/dev/null"
}

#-----------------------------------------------------------------------------
# TRY / CATCH
#-----------------------------------------------------------------------------

DIE_MSG_KILLED="\"[Killed]\""
DIE_MSG_CAUGHT="\"[ExceptionCaught pid=\${BASHPID} cmd=\${BASH_COMMAND}]\""
DIE_MSG_UNHERR="\"[UnhandledError pid=\${BASHPID} cmd=\${BASH_COMMAND}]\""

# The below aliases allow us to support rich error handling through the use
# of the try/catch idom typically found in higher level languages. Essentially
# the 'try' alias creates a subshell and then turns on implicit error handling
# through "die_on_error" (which essentially just enables 'set -e'). Since this
# runs in a subshell with fatal error handling enabled, the subshell will
# immediately exit on failure. The catch block which immediately follows the
# try block captures the exit status of the subshell and if it's not '0' it
# will invoke the catch block to handle the error.
#
# One clever trick employed here is to keep track of what level of the try/catch
# stack we are in so that the parent's ERR trap won't get triggered and cause
# the process to exit. Because we WANT the try subshell to exit and allow the
# failure to be handled inside the catch block.
__BU_DIE_ON_ERROR_TRAP_STACK=()
alias try="
    __BU_DIE_ON_ERROR_TRAP=\"\$(trap -p ERR | sed -e 's|trap -- ||' -e 's| ERR||' -e \"s|^'||\" -e \"s|'$||\" || true)\"
    : \${__BU_DIE_ON_ERROR_TRAP:=-}
    __BU_DIE_ON_ERROR_TRAP_STACK+=( \"\${__BU_DIE_ON_ERROR_TRAP}\" )
    nodie_on_error
    (
        __BU_INSIDE_TRY=1
        declare __BU_DISABLE_DIE_PARENT_PID=\${BASHPID}
        enable_trace
        die_on_abort
        trap 'die -r=\$? ${DIE_MSG_CAUGHT}' ERR
    "

# Catch block attached to a preceeding try block. This is a rather complex
# alias and it's probably not readily obvious why it jumps through the hoops
# it is jumping through but trust me they are all important. A few important
# notes about this alias:
#
# (1) Note that the ");" ends the preceeding subshell created by the "try"
#     block. Which means that a try block on it's own will be invalid syntax
#     to try to force try/catch to always be used properly.
#
# (2) All of the "|| true" stuff in this alias is extremely important. Without
#     it the implicit error handling will kick in and the process will be
#     terminated immediately instead of allowing the catch() block to handle
#     the error.
#
# (3) It's often really convenient for the catch block to know what the error
#     code was inside the try block. But that's actually kinda of hard to get
#     right. So here we capture the error code, and then we employ a curious
#     "( exit $rc; ) ||" to create a NEW subshell which exits with the original
#     try block's status. If it was 0 this will do nothing. Otherwise it will
#     call the catch block handling code. If we didn't care about the nesting
#     levels this wouldn't be necessary and we could just simplify the catch
#     alias to "); ||". But knowing the nesting level is really important.
#
# (4) The dangling "||" here requries the caller to put something after the
#     catch block which sufficiently handles the error or the code won't be
#     valid.
alias catch=" );
    __BU_TRY_CATCH_RC=\$?
    __BU_DIE_ON_ERROR_TRAP=\"\${__BU_DIE_ON_ERROR_TRAP_STACK[@]:(-1)}\"
    unset __BU_DIE_ON_ERROR_TRAP_STACK[\${#__BU_DIE_ON_ERROR_TRAP_STACK[@]}-1]
    trap \"\${__BU_DIE_ON_ERROR_TRAP}\" ERR
    ( exit \${__BU_TRY_CATCH_RC} ) || "

# Throw is just a simple wrapper around exit but it looks a little nicer inside
# a 'try' block to see 'throw' instead of 'exit'.
throw()
{
    exit $1
}

# Returns true (0) if the current code is executing inside a try/catch block
# and false otherwise.
#
inside_try()
{
    [[ ${__BU_INSIDE_TRY:-0} -eq 1 ]]
}

# die_on_error is a simple alias to register our trap handler for ERR. It is
# extremely important that we use this mechanism instead of the expected
# 'set -e' so that we have control over how the process exit is handled by
# calling our own internal 'die' handler. This allows us to either exit or
# kill the entire process tree as needed.
#
# NOTE: This is extremely unobvious, but setting a trap on ERR implicitly
# enables 'set -e'.
alias die_on_error='export __BU_DIE_ON_ERROR_ENABLED=1; trap "die ${DIE_MSG_UNHERR}" ERR'

# Disable calling die on ERROR.
alias nodie_on_error="export __BU_DIE_ON_ERROR_ENABLED=0; trap - ERR"

# Prevent an error or other die call in the _current_ shell from killing its
# parent.  By default with bashutils, errors propagate to the parent by sending
# the parent a sigterm.
#
# You might want to use this in shells that you put in the background if you
# don't want an error in them to cause you to be notified via sigterm.
#
alias disable_die_parent="declare __BU_DISABLE_DIE_PARENT_PID=\${BASHPID}"

# Check if die_on_error is enabled. Returns success (0) if enabled and failure
# (1) otherwise.
die_on_error_enabled()
{
    trap -p | grep -q ERR
}

# Convert stream names (e.g. 'stdout') to cannonical file descriptor numbers:
#
# stdin=0
# stdout=1
# stderr=2
#
# Any other names will result in an error.
get_stream_fd()
{
    case "$1" in
        stdin ) echo "0"; return 0 ;;
        stdout) echo "1"; return 0 ;;
        stderr) echo "2"; return 0 ;;

        *) die "Unsupported stream=$1"
    esac
}

# Close file descriptors that are currently open.  This can be important
# because child processes inherit all of their parent's file descriptors, but
# frequently don't need access to them.  Sometimes the fact that those
# descriptors are still open can even cause problems (e.g. if a FIFO has more
# writers than expected, its reader may not get the EOF it is expecting.)
#
# This function closes all open file descriptors EXCEPT stdin (0),
# stdout (1), and stderr (2).  Technically, you can close those on your own if
# you want via syntax like this:
#    exec 0>&- 1>&- 2>&-
#
# But practically speaking, it's likely to cause problems.  For instance, hangs
# or errors when something tries to write to or read from one of those.  It's a
# better idea to do this intead if you really don't want your
# stdin/stdout/stderr inherited:
#
#   exec 0</dev/null 1>/dev/null 2>/dev/null
#
# We also never close fd 255.  Bash considers that its own.  For instance,
# sometimes that's open to the script you're currently executing.
#
close_fds()
{
    # Note grab file descriptors for the current process, not the one inside
    # the command substitution ls here.
    local pid=$BASHPID
    local fds=( $(ls $(fd_path)/ | grep -vP '^(0|1|2|255)$' | tr '\n' ' ') )

    array_empty fds && return 0

    local fd
    for fd in "${fds[@]}"; do
        eval "exec $fd>&-"
    done
}

fd_path()
{
    if [[ ${__BU_OS} == Linux ]] ; then
        echo /proc/self/fd

    elif [[ ${__BU_OS} == Darwin ]] ; then
        echo /dev/fd

    else
        die "Unsupported OS $(lval __BU_OS)"
    fi
}

# Helper method to read from a pipe until we see EOF.
pipe_read()
{
    $(declare_args pipe)
    local line
    
    # Read returns an error when it reaches EOF. But we still want to emit that
    # last line. So if we failed to read due to EOF but saw a partial line we
    # still want to echo it.
    #
    # NOTE: IFS='' and "-r" flag are critical here to ensure we don't lose
    # whitespace or try to interpret anything.
    while IFS= read -r line || [[ -n "${line}" ]]; do
        echo "${line}"
    done <${pipe}
}

# Helper method to read from a pipe until we see EOF and then also 
# intelligently quote the output in a way that can be reused as shell input
# via "printf %q". This will allow us to safely eval the input without fear
# of anything being exectued.
#
# NOTE: This method will echo "" instead of using printf if the output is an
#       empty string to avoid causing various test failures where we'd
#       expect an empty string ("") instead of a string with literl quotes
#       in it ("''").
pipe_read_quote()
{
    $(declare_args pipe)
    local output=$(pipe_read ${pipe})
    if [[ -n ${output} ]]; then
        printf %q "$(printf "%q" "${output}")"
    else
        echo -n ""
    fi
}

# tryrc is a convenience wrapper around try/catch that makes it really easy to
# execute a given command and capture the command's return code, stdout and stderr
# into local variables. We created this idiom because if you handle the failure 
# of a command in any way then bash effectively disables set -e that command
# invocation REGARDLESS OF DEPTH. "Handling the failure" includes putting it in
# a while or until loop, part of an if/else statement or part of a command 
# executed in a && or ||.
#
# Consider a function call chain such as:
#
# foo->bar->zap
#
# and you want to get the return value from foo, you might (wrongly) think you
# could safely use this and safely bypass set -e explosion:
#
# foo || rc=$?
#
# The problem is bash effectively disables "set -e" for this command when used
# in this context. That means even if zap encounteres an unhandled error die()
# will NOT get implicitly called (explicit calls to die would still get called
# of course).
# 
# Here's the insidious documentation from 'man bash' regarding this obscene
# behavior:
#
# "The ERR trap is not executed if the failed command is part of the command
#  list immediately following a while or until keyword, part of the test in
#  an if statement, part of a command executed in a && or ||  list  except 
#  the command following the final && or ||, any command in a pipeline but
#  the last, or if the command's return value is being inverted using !."
#
# What's not obvious from that statement is that this applies to the entire
# expression including any functions it may call not just the top-level 
# expression that had an error. Ick.
#
# Thus we created tryrc to allow safely capturing the return code, stdout
# and stderr of a function call WITHOUT bypassing set -e safety!
#
# This is invoked using the "eval command invocation string" idiom so that it
# is invoked in the caller's envionment. For example: $(tryrc some-command)
#
# OPTIONS:
# -r=VAR The variable to assign the return code to (OPTIONAL, defaults to 'rc').
# -o=VAR The variable to assign STDOUT to (OPTIONAL). If not provided STDOUT
#        will go to /dev/stdout as normal. This is BUFFERED and not displayed
#        until the call completes.
# -e=VAR The variable to assign STDERR to (OPTIONAL). If not provided STDERR
#        will go to /dev/stderr as normal. This is NOT BUFFERED and will display
#        to /dev/stderr in real-time.
# -g     Make variables global even if called in a local context.
tryrc()
{
    $(declare_opts \
        ":rc r=rc  | Variable to assign the return code to." \
        ":stdout o | Write stdout to the specified variable rather than letting it go to stdout." \
        ":stderr e | Write stderr to the specified variable rather than letting it go to stderr." \
        "global g  | Make variables created global rather than local")

    local cmd=("$@")

    # Determine flags to pass into declare
    local dflags=""
    [[ ${global} -eq 1 ]] && dflags="-g"

    # Temporary directory to hold stdout and stderr
    local tmpdir=$(mktemp -d /tmp/tryrc-XXXXXXXX)
    trap_add "rm --recursive --force ${tmpdir}"

    # Create temporary file for stdout and stderr
    local stdout_file="${tmpdir}/stdout" stderr_file="${tmpdir}/stderr"

    # We're creating an "eval command string" inside the command substitution
    # that the caller is supposed to wrap around tryrc.
    #
    # Command substitution really can only run one big command.  In other
    # words, everything after the first command inside it is passed as an
    # argument to the first command.  But you can separate multiple commands by
    # semicolons inside an eval, so we put an eval around the entire output of
    # tryrc.
    #
    # Later you'll see we also put eval around the inside commands.  We
    # basically quote everything twice and then make up for it by eval-ing
    # everything twice in order to convince everything to keep whitespace as it
    # is.
    echo eval

    # Need to first make sure we've emitted code to set our output variables in the
    # event we are interrupted
    echo eval "declare ${dflags} ${rc}=1;"
    [[ -n ${stdout} ]] && echo eval "declare ${dflags} ${stdout}="";"
    [[ -n ${stderr} ]] && echo eval "declare ${dflags} ${stderr}="";"

    # Execute actual command in try/catch so that any fatal errors in the command
    # properly terminate execution of the command then capture off the return code
    # in the catch block. Send all stdout and stderr to respective pipes which will
    # be read in by the above background processes.
    local actual_rc=0
    try
    {
        if [[ -n "${cmd[@]:-}" ]]; then

            # Redirect subshell's STDOUT and STDERR to requested locations
            exec >${stdout_file}
            [[ -n ${stderr} ]] && exec 2>${stderr_file}

            # Run command
            quote_eval "${cmd[@]}"
        fi
    }
    catch
    {
        actual_rc=$?
    }

    # Emit commands to assign return code 
    echo eval "declare ${dflags} ${rc}=${actual_rc};"

    # Emit commands to assign stdout but ONLY if a stdout file was actually created.
    # This is because the file is only created on first write. And we don't want this
    # to fail if the command didn't write any stdout. This is also SAFE because we
    # initialize stdout and stderr above to empty strings.
    if [[ -s ${stdout_file} ]]; then
        local actual_stdout="$(pipe_read_quote ${stdout_file})"
        if [[ -n ${stdout} ]]; then
            echo eval "declare ${dflags} ${stdout}=${actual_stdout};"
        else
            echo eval "echo ${actual_stdout} >&1;"
        fi
    fi

    # Emit commands to assign stderr
    if [[ -n ${stderr} && -s ${stderr_file} ]]; then
        local actual_stderr="$(pipe_read_quote ${stderr_file})"
        echo eval "declare ${dflags} ${stderr}=${actual_stderr};"
    fi

    # Remote temporary directory
    rm --recursive --force ${tmpdir}
}

#-----------------------------------------------------------------------------
# TRAPS / DIE / STACKTRACE
#-----------------------------------------------------------------------------

# Print stacktrace to stdout. Each frame of the stacktrace is separated by a
# newline. Allows you to optionally pass in a starting frame to start the
# stacktrace at. 0 is the top of the stack and counts up. See also stacktrace
# and error_stacktrace.
#
# OPTIONS:
# -f=N Frame number to start at.
stacktrace()
{
    $(declare_opts ":frame f=0 | Frame number to start at if not the current one")

    while caller ${frame}; do
        (( frame+=1 ))
    done
}

# Populate an array with the frames of the current stacktrace. Allows you
# to optionally pass in a starting frame to start the stacktrace at. 0 is
# the top of the stack and counts up. See also stacktrace and eerror_stacktrace
#
# OPTIONS:
# -f=N Frame number to start at (defaults to 1 to skip lower level stacktrace
#      frame that this function calls.)
stacktrace_array()
{
    $(declare_opts ":frame f=1 | Frame number to start at")
    $(declare_args array)

    array_init_nl ${array} "$(stacktrace -f=${frame})"
}

# Print the trap command associated with a given signal (if any). This
# essentially parses trap -p in order to extract the command from that
# trap for use in other functions such as call_die_traps and trap_add.
trap_get()
{
    $(declare_args sig)

    # Normalize the signal description (which might be a name or a number) into
    # the form trap produces
    sig="$(signame -s "${sig}")"

    local existing=$(trap -p "${sig}")
    existing=${existing##trap -- \'}
    existing=${existing%%\' ${sig}}

    echo -n "${existing}"
}

# Replace normal exit function with our own internal exit function so we can
# detect abnormal exit conditions through an EXIT trap which we setup to ensure
# die() is called on exit if it didn't go through our own internal exit mechanism.
# 
# The primary use case for this trickery is to detect and catch unset variables.
# With "set -u" turned on, bash immediately exits the program -- NOT by calling
# bash exit function but by calling the C exit(2) function. The problem is that 
# even though it exits, it does NOT call the ERR trap. Thus die() doesn't get 
# invoked even though there was a fatal error causing abnormal termination. We
# can catch this scenario by setting up an EXIT trap and invoking die() if exit
# was invoked outside of our internal exit function.
#
# The other advantage to this approach is that if someone calls exit directly
# inside bash code sourcing bashutils in order to gracefully exit they probably
# do NOT want to see a stacktrace and have die() get invoked. This mechanism
# will ensure that works properly b/c they will go through our internal exit
# function and that will bypass die().
#
exit()
{
    local exit_code=$?
    # Mark that this was an internal exit so that in our die mechanism we
    # won't call die if it already went through our internal exit function.
    __BU_INTERNAL_EXIT=1
    builtin exit ${1:-${exit_code}}
}

# die is our central error handling function for all bashutils code which is
# called on any unhandled error or via the ERR trap. It is responsible for
# printing a stacktrace to STDERR indicating the source of the fatal error
# and then killing our process tree and finally signalling our parent process
# that we died via SIGTERM. With this careful setup, we do not need to do any
# error checking in our bash scripts. Instead we rely on the ERR trap getting
# invoked for any unhandled error which will call die(). At that point we 
# take extra care to ensure that process and all its children exit with error.
die()
{
    # Capture off our BASHPID into a local variable so we can use it in subsequent
    # commands which cannot use BASHPID directly because they are in subshells and
    # the value of BASHPID would be altered by their context. 
    # WARNING: Do NOT use PPID instead of the $(ps) command because PPID is the
    #          parent of $$ not necessarily the parent of ${BASHPID}!
    local pid=${BASHPID}
    local parent=$(process_parent ${pid})

    # Disable traps for any signal during most of die.  We'll reset the traps
    # to existing state prior to exiting so that the exit trap will honor them.
    disable_signals

    if [[ ${__BU_DIE_IN_PROGRESS:=0} -ne 0 ]] ; then
        exit ${__BU_DIE_IN_PROGRESS}
    fi
    
    $(declare_opts \
        ":return_code rc r=1 | Return code that die will eventually exit with." \
        ":signal s           | Signal that caused this die to occur." \
        ":color c            | DEPRECATED OPTION -- no longer has any effect." \
        ":frames f=3         | Number of stack frames to skip.")

    __BU_DIE_IN_PROGRESS=${return_code}
    : ${__BU_DIE_BY_SIGNAL:=${signal}}

<<<<<<< HEAD
    # Generate a stack trace if that's appropriate for this die.
    if inside_try && edebug_enabled ; then
        echo "" >&2
        eerror_internal   -c="grey19" "${@}"
        eerror_stacktrace -c="grey19" -f=3 -s
=======
    local color=$(opt_get c "${COLOR_ERROR}")
    local frames=$(opt_get f 3)
>>>>>>> 822b52c7

    elif inside_try && edebug_disabled ; then
        # Don't print a stack trace for errors that were caught (unless edebug
        # was enabled)
        :

    else
        echo "" >&2
        eerror_internal   -c="red" "${@}"
        eerror_stacktrace -c="red" -f=${frames} -s
    fi

    reenable_signals

    # If we're in a subshell signal our parent SIGTERM and then exit. This will
    # allow the parent process to gracefully perform any cleanup before the
    # process ultimately exits.
    if [[ $$ != ${BASHPID} ]]; then
        
        # Kill the parent shell.  This is how we detect failures inside command
        # substituion shells.  Bash would typically ignore them, but this
        # causes the shell calling the command substitution to fail and call die.
        #
        # Note: The shell that makes up the "try" body of a try/catch is
        # special.  We don't want to kill the try, we want to let the catch
        # handle things.
        #
        if [[ ${__BU_DISABLE_DIE_PARENT_PID:-0} != ${pid} ]] ; then
            edebug "Sending kill to parent $(lval parent pid __BU_DISABLE_DIE_PARENT_PID)"
            ekill -s=SIGTERM ${parent}
        fi

        # Then kill all children of the current process (but not the current process)
        edebug "Killing children of ${pid}"
        ekilltree -s=SIGTERM -k=2s -x=${pid} ${pid}

        # Last, finish up the current process. 
        if [[ -n "${__BU_DIE_BY_SIGNAL}" ]] ; then
            # When a process dies as the result of a SIGINT or other tty
            # signals, the proper thing to do is not to exit but to kill self
            # with that same signal.
            # 
            # See http://www.cons.org/cracauer/sigint.html and
            # http://mywiki.wooledge.org/SignalTrap
            #
            if array_contains TTY_SIGNALS "${__BU_DIE_BY_SIGNAL}" ; then
                trap - ${__BU_DIE_BY_SIGNAL}
                ekill -s=${__BU_DIE_BY_SIGNAL} ${BASHPID}
            else
                exit $(sigexitcode "${__BU_DIE_BY_SIGNAL}")
            fi
        else
            exit ${__BU_DIE_IN_PROGRESS}
        fi
    else
        if declare -f die_handler &>/dev/null; then
            die_handler -r=${__BU_DIE_IN_PROGRESS} "${@}"
            __BU_DIE_IN_PROGRESS=0
        else
            ekilltree -s=SIGTERM -k=2s $$
            exit ${__BU_DIE_IN_PROGRESS}
        fi
    fi
}

# Save off the current state of signal-based traps and disable them.  You may
# be interested in doing this if you're very concerned that a short bit of code
# should not be interrupted by a signal.  Be _SURE_ to call renable signals
# when you're done.
#
disable_signals()
{
    declare -Ag _BASHUTILS_SAVED_TRAPS
    _BASHUTILS_SAVED_TRAPS[$BASHPID]=$(trap -p "${DIE_SIGNALS[@]}")
    trap "" "${DIE_SIGNALS[@]}"
}

reenable_signals()
{
    eval "${_BASHUTILS_SAVED_TRAPS[$BASHPID]}"
}

# Appends a command to a trap. By default this will use the default list of
# signals: ${DIE_SIGNALS[@]}, ERR and EXIT so that this trap gets called
# by default for any signal that would cause termination. If that's not the
# desired behavior then simply pass in an explicit list of signals to trap.
#
# Options:
# $1: body of trap to be appended
# $@: Optional list of signals to trap (or default to DIE_SIGNALS and EXIT).
#
trap_add()
{
    $(declare_args ?cmd)
    local signals=( "${@}" )
    [[ ${#signals[@]} -gt 0 ]] || signals=( EXIT )
    
    edebug "Adding trap $(lval cmd signals) in process ${BASHPID}"

    local sig
    for sig in "${signals[@]}"; do
        sig=$(signame -s ${sig})

        # If we're at the same shell level as a previous trap_add invocation,
        # then append to the existing trap. Otherwise if we're changing shell
        # levels, optionally use die() as base trap if DIE_ON_ERROR or
        # ABORT_ON_ERROR are enabled.
        local existing=""
        if [[ ${__BU_TRAP_ADD_SHELL_LEVEL:-} == ${BASH_SUBSHELL} ]]; then
            existing="$(trap_get ${sig})"

            # Strip off our bashutils internal cleanup from the trap, because
            # we'll add it back in later.
            existing=${existing%%; _bashutils_on_exit_end}
            existing=${existing##_bashutils_on_exit_start; }
        else
            __BU_TRAP_ADD_SHELL_LEVEL=${BASH_SUBSHELL}

            # Clear any existing trap since we're in a subshell
            trap - "${sig}"

            # See if we need to turn on die or not
            if [[ ${sig} == "ERR" && ${__BU_DIE_ON_ERROR_ENABLED:-} -eq 1 ]]; then
                existing="die \"${DIE_MSG_UNHERR}\""

            elif [[ ${sig} != "EXIT" && ${__BU_DIE_ON_ABORT_ENABLED:-} -eq 1 ]]; then
                existing="die \"${DIE_MSG_KILLED}\""
            fi
        fi

        local complete_trap
        [[ ${sig} == "EXIT" ]] && complete_trap+="_bashutils_on_exit_start; "
        [[ -n "${cmd}"      ]] && complete_trap+="${cmd}; "
        [[ -n "${existing}" ]] && complete_trap+="${existing}; "
        [[ ${sig} == "EXIT" ]] && complete_trap+="_bashutils_on_exit_end"
        trap -- "${complete_trap}" "${sig}"
    done
}

_bashutils_on_exit_start()
{
    # Store off the exit code. This is used at the end of the exit trap inside _bashutils_on_exit_end.
    __BU_EXIT_CODE=$?
    edebug "Bash process ${BASHPID} exited rc=${__BU_EXIT_CODE}"
    disable_signals
}

_bashutils_on_exit_end()
{
    reenable_signals

    # If we are at the top of the process stack and we are exiting with a non-zero return code 
    # then we have to guarnatee die() gets called. 
    if [[ $$ -eq ${BASHPID} && ${__BU_INTERNAL_EXIT:=0} -ne 1 && ${__BU_EXIT_CODE} -ne 0 ]]; then
        eval "die -f=4 ${DIE_MSG_UNHERR}"
    fi
}

# Set the trace attribute for trap_add function. This is required to modify
# DEBUG or RETURN traps because functions don't inherit them unless the trace
# attribute is set.
declare -f -t trap_add

# List of signals which will cause die() to be called. These signals are the ones
# which by default bash uses to cause a program to terminate or abort. It may seem
# odd to register traps for things like SIGKILL since you can't IGNORE signals like
# that. However, you can still register a trap instead of the default handler bash
# uses and do something BEFORE you are terminated. If you don't register new traps
# for these signals then you get really annoying error messages whenever a process
# is killed or aborted.
#
# NOTE: We use this list below in die_on_abort and nodie_on_abort which we call
# shortly below this as our global default traps. Additionally, it is very important
# to call die_on_abort at the start of any command substitution which you want to be
# interruptible.
DIE_SIGNALS=( SIGHUP    SIGINT   SIGQUIT   SIGILL   SIGABRT   SIGFPE   SIGKILL
              SIGSEGV   SIGPIPE  SIGALRM   SIGTERM  SIGUSR1   SIGUSR2  SIGBUS
              SIGIO     SIGPROF  SIGSYS    SIGTRAP  SIGVTALRM SIGXCPU  SIGXFSZ
            )

# These signals are typically generated by the TTY when the person at the
# terminal hits a key.  Typical terminals have them configured to be SIGINT on
# Ctrl-C, SIGQUIT on Ctrl-\, and SIGTSTP on Ctrl-Z.
#
# The funny thing about the way the TTY sends the signals is that they go to
# the whole process group at once, rather than just, say, the foreground
# process.
#
TTY_SIGNALS=( SIGINT SIGQUIT SIGTSTP )

# Enable default traps for all DIE_SIGNALS to call die().
die_on_abort()
{
    export __BU_DIE_ON_ABORT_ENABLED=1

    local signals=( "${@}" )
    [[ ${#signals[@]} -gt 0 ]] || signals=( ${DIE_SIGNALS[@]} )

    local signal
    for signal in "${signals[@]}" ; do
        local signal_name=$(signame -s ${signal})
        trap "die -s=${signal_name} \"[Caught ${signal_name} pid=\${BASHPID} cmd=\${BASH_COMMAND}\"]" ${signal}
    done
}

# Disable default traps for all DIE_SIGNALS.
nodie_on_abort()
{
    export __BU_DIE_ON_ABORT_ENABLED=0

    local signals=( "${@}" )
    [[ ${#signals[@]} -gt 0 ]] || signals=( ${DIE_SIGNALS[@]} )
    trap - ${signals[@]}
}

#-----------------------------------------------------------------------------
# FANCY I/O ROUTINES
#-----------------------------------------------------------------------------

# Check if we are "interactive" or not. For our purposes, we are interactive
# if STDERR is attached to a terminal or not. This is checked via the bash
# idiom "[[ -t 2 ]]" where "2" is STDERR. But we can override this default
# check with the global variable EINTERACTIVE=1.
einteractive()
{
    [[ ${EINTERACTIVE:-0} -eq 1 ]] && return 0
    [[ -t 2 ]]
}

tput()
{
    if [[ "$@" == "cols" && -n ${COLUMNS:-} ]]; then
        echo -n "${COLUMNS}"
        return 0
    fi

    TERM=screen-256color /usr/bin/tput $@
}

ecolor_code()
{
   case $1 in

        # Primary
        black)            echo 0     ;;
        red)              echo 1     ;;
        green)            echo 2     ;;
        yellow)           echo 3     ;;
        blue)             echo 4     ;;
        magenta)          echo 5     ;;
        cyan)             echo 6     ;;
        white)            echo 7     ;;

        # Derivatives
        grey0)            echo 16     ;;
        navyblue)         echo 17     ;;
        darkgreen)        echo 22     ;;
        deepskyblue)      echo 24     ;;
        dodgerblue)       echo 26     ;;
        springgreen)      echo 35     ;;
        darkturqouise)    echo 44     ;;
        turquoise)        echo 45     ;;
        blueviolet)       echo 57     ;;
        orange)           echo 58     ;;
        slateblue)        echo 62     ;;
        paleturquoise)    echo 66     ;;
        steelblue)        echo 67     ;;
        cornflowerblue)   echo 69     ;;
        aquamarine)       echo 79     ;;
        darkred)          echo 88     ;;
        darkmagenta)      echo 90     ;;
        plum)             echo 96     ;;
        wheat)            echo 101    ;;
        lightslategrey)   echo 103    ;;
        darkseagreen)     echo 108    ;;
        darkviolet)       echo 128    ;;
        darkorange)       echo 130    ;;
        hotpink)          echo 132    ;;
        mediumorchid)     echo 134    ;;
        lightsalmon)      echo 137    ;;
        gold)             echo 142    ;;
        darkkhaki)        echo 143    ;;
        indianred)        echo 167    ;;
        orchid)           echo 170    ;;
        violet)           echo 177    ;;
        tan)              echo 180    ;;
        lightyellow)      echo 185    ;;
        honeydew)         echo 194    ;;
        salmon)           echo 209    ;;
        pink)             echo 218    ;;
        thistle)          echo 225    ;;

        # Lots of grey
        grey100)          echo 231    ;;
        grey3)            echo 232    ;;
        grey7)            echo 233    ;;
        grey11)           echo 234    ;;
        grey15)           echo 235    ;;
        grey19)           echo 236    ;;
        grey23)           echo 237    ;;
        grey27)           echo 238    ;;
        grey30)           echo 239    ;;
        grey35)           echo 240    ;;
        grey39)           echo 241    ;;
        grey42)           echo 242    ;;
        grey46)           echo 243    ;;
        grey50)           echo 244    ;;
        grey54)           echo 245    ;;
        grey58)           echo 246    ;;
        grey62)           echo 247    ;;
        grey66)           echo 248    ;;
        grey70)           echo 249    ;;
        grey74)           echo 250    ;;
        grey78)           echo 251    ;;
        grey82)           echo 252    ;;
        grey85)           echo 253    ;;
        grey89)           echo 254    ;;
        grey93)           echo 255    ;;

        # Unknown color code
        *)                die "Unknown color: $1" ;;
   esac

   return 0
}

ecolor()
{
    ## If EFUNCS_COLOR is empty then set it based on if STDERR is attached to a console
    local efuncs_color=${EFUNCS_COLOR:=}
    [[ -z ${efuncs_color} ]] && einteractive && efuncs_color=1
    [[ ${efuncs_color} -eq 1 ]] || return 0

    # Reset
    local c=$1
    local reset_re="\breset|none|off\b"
    [[ ${c} =~ ${reset_re} ]] && { echo -en "\033[m"; return 0; }

    local dimre="^dim"
    if [[ ${c} =~ ${dimre} ]]; then
        c=${c#dim}
    else
        tput bold
    fi

    tput setaf $(ecolor_code ${c})
}

eclear()
{
    tput clear >&2
}

etimestamp()
{
    echo -en "$(date '+%b %d %T.%3N')"
}

# Display a very prominent banner with a provided message which may be multi-line
# and an optional timestamp as well as the ability to provide any number of extra
# arguments which will be included in the banner in a pretty printed tag=value
# format. All of this is implemented with print_value to give consistency in how
# we log and present information.
ebanner()
{
    local cols lines entries

    echo "" >&2
    cols=$(tput cols)
    cols=$((cols-2))
    eval "local str=\$(printf -- '-%.0s' {1..${cols}})"
    echo -e "$(ecolor magenta)+${str}+" >&2
    echo -e "|" >&2

    # Print the first message honoring any newlines
    array_init_nl lines "${1}"; shift
    for line in "${lines[@]}"; do
        echo -e "| ${line}" >&2
    done

    # Timestamp
    [[ ${EFUNCS_TIME:=0} -eq 1 ]] && local stamp="[$(etimestamp)]" || local stamp=""
    [[ -n ${stamp} ]] && { echo -e "|\n| Time=${stamp}" >&2; }

    # Iterate over all other arguments and stick them into an associative array
    # If a custom key was requested via "key=value" format then use the provided
    # key and lookup value via print_value.
    declare -A __details

    local entries=("${@}")
    for k in "${entries[@]:-}"; do
        [[ -z ${k} ]] && continue

        local _ktag="${k%%=*}";
        : ${_ktag:=${k}}
        local _kval="${k#*=}";
        _ktag=${_ktag#+}
        __details[${_ktag}]=$(print_value ${_kval})

    done

    # Now output all the details (if any)
    if [[ -n ${__details[@]:-} ]]; then
        echo -e "|" >&2

        # Sort the keys and store into an array
        local keys
        keys=( $(for key in ${!__details[@]}; do echo "${key}"; done | sort) )

        # Figure out the longest key
        local longest=0
        for key in ${keys[@]}; do
            local len=${#key}
            (( len > longest )) && longest=$len
        done

        # Iterate over the keys of the associative array and print out the values
        for key in ${keys[@]}; do
            local pad=$((longest-${#key}+1))
            printf "| • %s%${pad}s :: %s\n" ${key} " " "${__details[$key]}" >&2
        done
    fi

    # Close the banner
    echo -e "|" >&2
    echo -e "+${str}+$(ecolor none)" >&2

    return 0
}

emsg()
{
    # Only take known prefix settings
    local emsg_prefix=$(echo ${EMSG_PREFIX:-} | egrep -o "(time|times|level|caller|all)" || true)

    [[ ${EFUNCS_TIME:=0} -eq 1 ]] && emsg_prefix+=time

    local color=$(ecolor $1)
    local nocolor=$(ecolor none)
    local symbol=${2:-}
    local level=$3
    shift 3

    # Local args to hold the color and regexs for each field
    for field in time level caller msg; do
        local ${field}_color=${nocolor}
        eval "local ${field}_re='${BU_WORD_BEGIN}(all|${field})${BU_WORD_END}'"

    done

    # Determine color values for each field used below.
    : ${EMSG_COLOR:="time level caller"}
    [[ ${EMSG_COLOR} =~ ${time_re}   ]] && time_color=${color}
    [[ ${EMSG_COLOR} =~ ${level_re}  ]] && level_color=${color}
    [[ ${EMSG_COLOR} =~ ${caller_re} ]] && caller_color=${color}

    # Build up the prefix for the log message. Each of these may optionally be in color or not. This is
    # controlled via EMSG_COLOR which is a list of fields to color. By default this is set to all fields.
    # The following fields are supported:
    # (1) time    : Timetamp
    # (2) level   : Log Level
    # (3) caller  : file:line:method
    local delim="${nocolor}|"
    local prefix=""

    if [[ ${level} =~ INFOS|WARNS && ${emsg_prefix} == "time" ]]; then
        :
    else
        local times_re="${BU_WORD_BEGIN}(all|times)${BU_WORD_END}"
        [[ ${level} =~ INFOS|WARNS && ${emsg_prefix} =~ ${times_re} || ${emsg_prefix} =~ ${time_re} ]] && prefix+="${time_color}$(etimestamp)"
        [[ ${emsg_prefix} =~ ${level_re}  ]] && prefix+="${delim}${level_color}$(printf "%s"  ${level%%S})"
        [[ ${emsg_prefix} =~ ${caller_re} ]] && prefix+="${delim}${caller_color}$(printf "%-10s" "$(basename ${BASH_SOURCE[2]}):${BASH_LINENO[1]}:${FUNCNAME[2]:-}" || true)"
    fi

    # Strip off extra leading delimiter if present
    prefix="${prefix#${delim}}"

    # If it's still empty put in the default
    if [[ -z ${prefix} ]] ; then
        prefix="${symbol}"
    else
        prefix="${color}[${prefix}${color}]"
        [[ ${level} =~ DEBUG|INFOS|WARNS ]] && prefix+=${symbol:2}
    fi

    # Color Policy
    if [[ ${EMSG_COLOR} =~ ${msg_re} || ${level} =~ DEBUG|WARN|ERROR ]] ; then
        echo -e "${color}${prefix} $@${nocolor}" >&2
    else
        echo -e "${color}${prefix}${nocolor} $@" >&2
    fi

    return 0
}

einfo()
{
    emsg "${COLOR_INFO}" ">>" "INFO" "$@"
}

einfos()
{
    emsg "${COLOR_INFO}" "   -" "INFOS" "$@"
}

ewarn()
{
    emsg "${COLOR_WARN}" ">>" "WARN" "$@"
}

ewarns()
{
    emsg "${COLOR_WARN}" "   -" "WARNS" "$@"
}

eerror_internal()
{
    $(declare_opts ":color c=red | Color to print the message in.  Defaults to red.")
    emsg "${color}" ">>" "ERROR" "$@"
}

eerror()
{
    emsg "${COLOR_ERROR}" ">>" "ERROR" "$@"
}

# Print an error stacktrace to stderr.  This is like stacktrace only it pretty prints
# the entire stacktrace as a bright red error message with the funct and file:line
# number nicely formatted for easily display of fatal errors.
#
# Allows you to optionally pass in a starting frame to start the stacktrace at. 0 is
# the top of the stack and counts up. See also stacktrace and eerror_stacktrace.
#
# OPTIONS:
# -f=N
#   Frame number to start at (defaults to 2 to skip the top frames with
#   eerror_stacktrace and stacktrace_array).
#
# -s=(0|1)
#   Skip the initial error message (e.g. b/c the caller already displayed it).
#
# -c=(color)
#   Use the specified color for output messages.  Defaults to red.  Supports
#   any color that is supported by ecolor.
#
eerror_stacktrace()
{
    $(declare_opts \
        ":frame f=2   | Frame number to start at.  Defaults to 2, which skips this function and its caller." \
        "skip s       | Skip the initial error message.  Useful if the caller already displayed it." \
        ":color c=red | Use the specified color for output messages.  Defaults to red.")

    if [[ ${skip} -eq 0 ]]; then 
        echo "" >&2
        eerror_internal -c=${color} "$@"
    fi

    local frames=() frame
    stacktrace_array -f=${frame} frames

    array_empty frames ||
    for frame in "${frames[@]}"; do
        local line=$(echo ${frame} | awk '{print $1}')
        local func=$(echo ${frame} | awk '{print $2}')
        local file=$(basename $(echo ${frame} | awk '{print $3}'))

        [[ ${file} == "efuncs.sh" && ${func} == ${FUNCNAME} ]] && break

        printf "$(ecolor ${color})   :: %-20s | ${func}$(ecolor none)\n" "${file}:${line}" >&2
    done
}

# etable("col1|col2|col3", "r1c1|r1c2|r1c3"...)
etable()
{
    $(declare_args columns)
    local lengths=()
    local parts=()
    local idx=0

    for line in "${columns}" "$@"; do
        array_init parts "${line}" "|"
        idx=0
        for p in "${parts[@]}"; do
            mlen=${#p}
            [[ ${mlen} -gt ${lengths[$idx]:-} ]] && lengths[$idx]=${mlen}
            idx=$((idx+1))
        done
    done

    divider="+"
    array_init parts "${columns}" "|"
    idx=0
    for p in "${parts[@]}"; do
        len=$((lengths[$idx]+2))
        s=$(printf "%${len}s+")
        divider+=$(echo -n "${s// /-}")
        idx=$((idx+1))
    done

    printf "%s\n" ${divider}

    lnum=0
    for line in "${columns}" "$@"; do
        array_init parts "${line}" "|"
        idx=0
        printf "|"
        for p in "${parts[@]}"; do
            pad=$((lengths[$idx]-${#p}+1))
            printf " %s%${pad}s|" "${p}" " "
            idx=$((idx+1))
        done
        printf $'\n'
        lnum=$((lnum+1))
        if [[ ${lnum} -eq 1 || ${lnum} -eq $(( $# + 1 )) ]]; then
            printf "%s\n" ${divider}
        else
            [[ ${ETABLE_ROW_LINES:-1} -eq 1 ]] && printf "%s\n" ${divider//+/|}
        fi
    done
}

eprompt()
{
    echo -en "$(tput bold) * $@: $(ecolor none)" >&2
    local result=""

    read result < /dev/stdin

    echo -en "${result}"
}

# eprompt_with_options allows the caller to specify what options are valid
# responses to the provided question. The caller can also optionally provide
# a list of "secret" options which will not be displayed in the prompt to the
# user but will be accepted as a valid response.
eprompt_with_options()
{
    $(declare_args msg opt ?secret)
    local valid="$(echo ${opt},${secret} | tr ',' '\n' | sort --ignore-case --unique)"
    msg+=" (${opt})"

    ## Keep reading input until a valid response is given
    while true; do
        response=$(eprompt "${msg}")
        matches=( $(echo "${valid}" | grep -io "^${response}\S*" || true) )
        edebug "$(lval response opt secret matches valid)"
        [[ ${#matches[@]} -eq 1 ]] && { echo -en "${matches[0]}"; return 0; }

        eerror "Invalid response=[${response}] -- use a unique prefix from options=[${opt}]"
    done
}

epromptyn()
{
    $(declare_args msg)
    eprompt_with_options "${msg}" "Yes,No"
}

trim()
{
    local text="$*"
    if [[ ${text} =~ ^[[:space:]]*$ ]] ; then
        # Don't print anything, they gave us only whitespace
        echo
    else
        # Otherwise, use a regular expression to grab the stuff inside
        # whitespace and print it
        [[ ${text} =~ ^[[:space:]]*(.*[^[:space:]])[[:space:]]*$ ]]
        echo "${BASH_REMATCH[1]}"
    fi
    return 0
}

compress_spaces()
{
    local output=$(echo -en "$@" | tr -s "[:space:]" " ")
    echo -en "${output}"
}

eend()
{
    local rc=${1:-0}

    if einteractive; then
        # Terminal magic that:
        #    1) Gets the number of columns on the screen, minus 6 because that's
        #       how many we're about to output
        #    2) Moves up a line
        #    3) Moves right the number of columns from #1
        local columns=$(tput cols)
        local startcol=$(( columns - 6 ))
        [[ ${startcol} -gt 0 ]] && echo -en "$(tput cuu1)$(tput cuf ${startcol} 2>/dev/null)" >&2
    fi

    if [[ ${rc} -eq 0 ]]; then
        echo -e "$(ecolor ${COLOR_BRACKET})[$(ecolor ${COLOR_INFO}) ok $(ecolor ${COLOR_BRACKET})]$(ecolor none)" >&2
    else
        echo -e "$(ecolor ${COLOR_BRACKET})[$(ecolor ${COLOR_ERROR}) !! $(ecolor ${COLOR_BRACKET})]$(ecolor none)" >&2
    fi
}

spinout()
{
    local char="$1"
    echo -n -e "\b${char}" >&2
    sleep 0.10
}

do_eprogress()
{
    # Automatically detect if we should use ticker based on if we are interactive or not.
    if ! einteractive; then
        while true; do
            echo -n "." >&2
            sleep 1
        done
        return 0
    fi

    # Sentinal for breaking out of the loop on signal from eprogress_kill
    local done=0
    trap "done=1" ${DIE_SIGNALS[@]}

    local start=${SECONDS}
    while [[ ${done} -ne 1 ]]; do
        local now="${SECONDS}"
        local diff=$(( ${now} - ${start} ))

        echo -en "$(tput bold)" >&2
        printf " [%02d:%02d:%02d]  " $(( ${diff} / 3600 )) $(( (${diff} % 3600) / 60 )) $(( ${diff} % 60 )) >&2
        echo -en "$(ecolor none)"  >&2

        spinout "/"
        spinout "-"
        spinout "\\"
        spinout "|"
        spinout "/"
        spinout "-"
        spinout "\\"
        spinout "|"

        # If we're terminating delete whatever character was lost displayed and print a blank space over it
        # then return immediately instead of resetting for next loop
        [[ ${done} -eq 1 ]] && { echo -en "\b " >&2; return 0; }

        echo -en "\b\b\b\b\b\b\b\b\b\b\b\b\b" >&2
    done
}

eprogress()
{
    echo -en "$(emsg "${COLOR_INFO}" ">>" "INFO" "$@" 2>&1)" >&2

    # Allow caller to opt-out of eprogress entirely via EPROGRESS=0
    [[ ${EPROGRESS:-1} -eq 0 ]] && return 0

    # Prepend this new eprogress pid to the front of our list of eprogress PIDs
    # Add a trap to ensure we kill this backgrounded process in the event we
    # die before calling eprogress_kill.
    ( close_fds ; do_eprogress ) &
    __BU_EPROGRESS_PIDS+=( $! )
    trap_add "eprogress_kill -r=1 $!"
}

# Kill the most recent eprogress in the event multiple ones are queued up.
# Can optionally pass in a specific list of eprogress pids to kill.
#
# Options:
# -r Return code to use (defaults to 0)
# -a Kill all eprogress pids.
eprogress_kill()
{
    $(declare_opts \
        ":rc return_code r=0  | Should this eprogress show a mark for success or failure?" \
        "all a                | If set, kill ALL known eprogress processes, not just the current one")

    # Allow caller to opt-out of eprogress entirely via EPROGRESS=0
    if [[ ${EPROGRESS:-1} -eq 0 ]] ; then
        einteractive && echo "" >&2
        eend ${rc}
        return 0
    fi

    # If given a list of pids, kill each one. Otherwise kill most recent.
    # If there's nothing to kill just return.
    local pids=()
    if [[ $# -gt 0 ]]; then
        pids=( ${@} )
    elif array_not_empty __BU_EPROGRESS_PIDS; then 
        if [[ ${all} -eq 1 ]] ; then
            pids=( "${__BU_EPROGRESS_PIDS[@]}" )
        else
            pids=( "${__BU_EPROGRESS_PIDS[-1]}" )
        fi
    else
        return 0
    fi

    # Kill requested eprogress pids
    local pid
    for pid in ${pids[@]}; do

        # Don't kill the pid if it's not running or it's not an eprogress pid.
        # This catches potentially disasterous errors where someone would do
        # "eprogress_kill ${rc}" when they really meant "eprogress_kill -r=${rc}"
        if process_not_running ${pid} || ! array_contains __BU_EPROGRESS_PIDS ${pid}; then
            continue
        fi

        # Kill process and wait for it to complete
        ekill ${pid} &>/dev/null
        wait ${pid} &>/dev/null || true
        array_remove __BU_EPROGRESS_PIDS ${pid}

        # Output
        einteractive && echo "" >&2
        eend ${rc}
    done

    return 0
}

#-----------------------------------------------------------------------------
# SIGNAL FUNCTIONS
#-----------------------------------------------------------------------------

# Given a name or number, echo the signal name associated with it.
#
signum()
{
    if [[ "$1" =~ ^[[:digit:]]$ ]] ; then
        echo "$1"

    # For a complete list of bash pseudo-signals, see help trap (this is the
    # complete list at time of writing)
    elif [[ "$1" == "EXIT" || "$1" == "ERR" || "$1" == "DEBUG" || "$1" == "RETURN" ]] ; then
        die "Bash pseudo signal $1 does not have a signal number."

    else
        kill -l "$1"
    fi
    return 0
}

# Given a signal name or number, echo the signal number associated with it.
#
# With the --include-sig option, SIG will be part of the name for signals where
# that is appropriate.  For instance, SIGTERM or SIGABRT rather than TERM or
# ABRT.  Note that bash pseudo signals never use SIG.  This function treats
# those appropriately (i.e. even with --include sig will return EXIT rather
# than SIGEXIT)
# 
signame()
{
    $(declare_opts \
        "include_sig s | Get the form of the signal name that includes SIG.")

    local prefix=""
    if [[ ${include_sig} -eq 1 ]] ; then
        prefix="SIG"
    fi

    if [[ "$1" =~ ^[[:digit:]]+$ ]] ; then
        echo "${prefix}$(kill -l "$1")"

    elif [[ "${1^^}" == "EXIT" || "${1^^}" == "SIGEXIT" ]]; then
        echo "EXIT"

    elif [[ "${1^^}" == "ERR" || "${1^^}" == "SIGERR" ]]; then
        echo "ERR"

    elif [[ "${1^^}" == "DEBUG" || "${1^^}" == "SIGDEBUG" ]]; then
        echo "DEBUG"

    else
        # Find the associated number, and then get the name that bash believes
        # is associated with that number
        echo "${prefix}$(kill -l "$(kill -l "$1")")"
    fi
    return 0
}

# Given a signal name or number, echo the exit code that a bash process
# would produce if it died due to the specified signal.
sigexitcode()
{
    echo "$(( 128 + $(signum $1) ))"
    return 0
}


#-----------------------------------------------------------------------------
# PROCESS FUNCTIONS
#-----------------------------------------------------------------------------

# This is a simple override of the linux pstree command.  The trouble with that
# command is that it likes to segfault.  It's buggy.  So here, we simply ignore
# the error codes that would come from it.
#
if [[ ${__BU_OS} == Linux ]] ; then
    pstree()
    {
        (
            ulimit -c 0
            command pstree "${@}" || true
        )
    }
fi

# Check if a given process is running. Returns success (0) if all of the
# specified processes are running and failure (1) otherwise.
process_running()
{
    local pid
    for pid in "${@}" ; do
        if ! ps -p ${pid} &>/dev/null ; then
            return 1
        fi
    done
    return 0
}

# Check if a given process is NOT running. Returns success (0) if all of the
# specified processes are not running and failure (1) otherwise.
process_not_running()
{
    local pid
    for pid in "${@}" ; do
        if ps -p ${pid} &>/dev/null ; then
            return 1
        fi
    done
    return 0
}

# Generate a depth first recursive listing of entire process tree beneath a given PID.
# If the pid does not exist this will produce an empty string.
#
process_tree()
{
    $(declare_opts \
        ":ps_all | Pre-prepared output of \"ps -eo ppid,pid\" so I can avoid calling ps repeatedly")
    : ${ps_all:=$(ps -eo ppid,pid)}


    # Assume current process if none is specified
    if [[ ! $# -gt 0 ]] ; then
        set -- ${BASHPID}
    fi

    local parent
    for parent in ${@} ; do

        echo ${parent}

        local children=$(process_children --ps-all "${ps_all}" ${parent})
        local child
        for child in ${children} ; do
            process_tree --ps-all "${ps_all}" "${child}"
        done

    done
}

# Print the pids of all children of the specified list of processes.  If no
# processes were specified, default to ${BASHPID}.
#
# Note, this doesn't print grandchildren and other descendants.  Just children.
# See process_tree for a recursive tree of descendants.
#
process_children()
{
    $(declare_opts \
        ":ps_all | The contents of \"ps -eo ppid,pid\", produced ahead of time to avoid calling ps over and over")
    : ${ps_all:=$(ps -eo ppid,pid)}

    # If nothing was specified, assume the current process
    if [[ ! $# -gt 0 ]] ; then
        set -- ${BASHPID}
    fi

    local parent
    local children=()
    for parent in "${@}" ; do
        children+=( $(echo "${ps_all}" | awk '$1 == '${parent}' {print $2}') )
    done

    echo "${children[@]:-}"
}

# Print the pid of the parent of the specified process, or of $BASHPID if none
# is specified.
#
process_parent()
{
    $(declare_args ?child)
    [[ $# -gt 0 ]] && die "process_parent only accepts one child to check."

    [[ -z ${child} ]] && child=${BASHPID}

    ps -eo ppid,pid | awk '$2 == '${child}' {print $1}'
}

# Print pids of all ancestores of the specified list of processes, up to and
# including init (pid 1).  If no processes are specified as arguments, defaults
# to ${BASHPID}
#
process_ancestors()
{
    $(declare_args ?child)
    [[ $# -gt 0 ]] && die "process_ancestors only accepts one child to check."

    [[ -z ${child} ]] && child=${BASHPID}

    local ps_all=$(ps -eo ppid,pid)

    local parent=${child}
    local ancestors=()
    while [[ ${parent} != 1 ]] ; do
        parent=$(echo "${ps_all}" | awk '$2 == '${parent}' {print $1}')
        ancestors+=( ${parent} )
    done

    echo "${ancestors[@]}"
}

# Kill all pids provided as arguments to this function using the specified signal.
# This function is best effort only. It makes every effort to kill all the specified
# pids but ignores any errors while calling kill. This is largely due to the fact
# that processes can exit before we get a chance to kill them. If you really care
# about processes being gone consider using process_not_running or cgroups.
#
# Options:
# -s=SIGNAL The signal to send to the pids (defaults to SIGTERM).
# -k=duration 
#   Elevate to SIGKILL after waiting for the specified duration after sending
#   the initial signal.  If unspecified, ekill does not elevate.
ekill()
{
    $(declare_opts \
        ":signal sig s=SIGTERM | The signal to send to specified processes, either as a number or a signal name." \
        ":kill_after k         | Elevate to SIGKILL after waiting for this duration after sending the initial signal.  Accepts any duration that sleep would accept.")

    # Determine what signal to send to the processes
    local processes=( $@ )

    # Don't kill init, unless init has been replaced by our parent bash script
    # in which case we really do want to kill it.
    if [[ $$ != "1" ]] ; then
        array_remove processes 1
        array_empty processes && { edebug "nothing besides init to kill." ; return 0 ; }
    fi


    # When debugging, display the full list of processes to kill
    if edebug_enabled ; then
        edebug "killing $(lval signal processes kill_after) BASHPID=${BASHPID}"

        # Print some process info for any processes that are still alive
        ps -o "pid,user,start,command" -p $(array_join processes ',') | tail -n +2 >&2 || true
    fi

    # Kill all requested PIDs using requested signal.
    kill -${signal} ${processes[@]} &>/dev/null || true

    if [[ -n ${kill_after} && $(signame ${signal}) != "KILL" ]] ; then
        # Note: double fork here in order to keep ekilltree from paying any
        # attention to these processes.
        (
            :
            (
                close_fds
                disable_die_parent

                sleep ${kill_after}
                kill -SIGKILL ${processes[@]} &>/dev/null || true
            ) &
        ) &
    fi
}

# Kill entire process tree for each provided pid by doing a depth first search to find
# all the descendents of each pid and kill all leaf nodes in the process tree first.
# Then it walks back up and kills the parent pids as it traverses back up the tree.
# Like ekill(), this function is best effort only. If you want more robust guarantees
# consider process_not_running or cgroups.
#
# Note that ekilltree will never kill the current process or ancestors of the
# current process, as that would cause ekilltree to be unable to succeed.

# Options:
# -s=SIGNAL 
#       The signal to send to the pids (defaults to SIGTERM).
# -x="pids"
#       Pids to exclude from killing.  Ancestors of the current process are
#       _ALWAYS_ excluded (because if not, it would likely prevent ekilltree
#       from succeeding)
# -k=duration 
#       Elevate to SIGKILL after waiting for the specified duration after
#       sending the initial signal.  If unspecified, ekilltree does not
#       elevate.
#
ekilltree()
{
    $(declare_opts \
        ":signal sig s=SIGTERM | The signal to send to the process tree, either as a number or a name." \
        ":exclude x            | Processes to exclude from being killed." \
        ":kill_after k         | Elevate to SIGKILL after this duration if the processes haven't died.")

    # Determine what signal to send to the processes
    local excluded="$(process_ancestors ${BASHPID}) ${exclude}"

    local processes=( $(process_tree ${@}) )
    array_remove -a processes ${excluded}

    edebug "Killing $(lval processes signal kill_after excluded)"
    if array_not_empty processes ; then
        ekill -s=${signal} -k=${kill_after} "${processes[@]}"
    fi

    return 0
}

#-----------------------------------------------------------------------------
# LOGGING
#-----------------------------------------------------------------------------

# Print the value for the corresponding variable using a slightly modified
# version of what is returned by declare -p. This is the lower level function
# called by lval in order to easily print tag=value for the provided arguments
# to lval. The type of the variable will dictate the delimiter used around the
# value portion. Wherever possible this is meant to generally mimic how the
# types are declared and defined.
#
# Specifically:
#
# - Strings: delimited by double quotes.
# - Arrays and associative arrays: Delimited by ( ).
# - Packs: You must preceed the pack name with a plus sign (i.e. +pack)
#
# Examples:
# String: "value1"
# Arrays: ("value1" "value2 with spaces" "another")
# Associative Arrays: ([key1]="value1" [key2]="value2 with spaces" )
print_value()
{
    local __input=${1:-}
    [[ -z ${__input} ]] && return 0

    # Special handling for packs, as long as their name is specified with a
    # plus character in front of it
    if [[ "${__input:0:1}" == '+' ]] ; then
        pack_print "${__input:1}"
        return 0
    fi

    local decl=$(declare -p ${__input} 2>/dev/null || true)
    local val=$(echo "${decl}")
    val=${val#*=}

    # Deal with properly declared variables which are empty
    [[ -z ${val} ]] && val='""'

    # Special handling for arrays and associative arrays
    regex="declare -[aA]"
    [[ ${decl} =~ ${regex} ]] && { val=$(declare -p ${__input} | sed -e "s/[^=]*='(\(.*\))'/(\1)/" -e "s/[[[:digit:]]\+]=//g"); }

    echo -n "${val}"
}

# Log a list of variable in tag="value" form similar to our C++ logging idiom.
# This function is variadic (takes variable number of arguments) and will log
# the tag="value" for each of them. If multiple arguments are given, they will
# be separated by a space, as in: tag="value" tag2="value2" tag3="value3"
#
# This is implemented via calling print_value on each entry in the argument
# list. The one other really handy thing this does is understand our C++
# LVAL2 idiom where you want to log something with a _different_ key. So
# you can say nice things like:
#
# $(lval PWD=$(pwd) VARS=myuglylocalvariablename)
lval()
{
    local __lval_pre=""
    for __arg in "${@}"; do

        # Tag provided?
        local __arg_tag=${__arg%%=*}; [[ -z ${__arg_tag} ]] && __arg_tag=${__arg}
        local __arg_val=${__arg#*=}
        __arg_tag=${__arg_tag#+}
        __arg_val=$(print_value "${__arg_val}")

        echo -n "${__lval_pre}${__arg_tag}=${__arg_val}"
        __lval_pre=" "
    done
}


#-----------------------------------------------------------------------------
# FILESYSTEM HELPERS
#-----------------------------------------------------------------------------

pushd()
{
    builtin pushd "${@}" >/dev/null
}

popd()
{
    builtin popd "${@}" >/dev/null
}

# chmod + chown
echmodown()
{
    [[ $# -ge 3 ]] || die "echmodown requires 3 or more parameters. Called with $# parameters (chmodown $@)."
    $(declare_args mode owner)

    chmod ${mode} $@
    chown ${owner} $@
}

# Recursively unmount the named directories and remove them (if they exist) then create new ones.
# NOTE: Unlike earlier implementations, this handles multiple arguments properly.
efreshdir()
{
    local mnt
    for mnt in "${@}"; do
        
        [[ -z "${mnt}" ]] && continue

        eunmount -a -r -d "${mnt}"
        mkdir -p ${mnt}
    
    done
}

# Copies the given file to *.bak if it doesn't already exist
ebackup()
{
    $(declare_args src)

    [[ -e "${src}" && ! -e "${src}.bak" ]] && cp -arL "${src}" "${src}.bak" || true
}

erestore()
{
    $(declare_args src)

    [[ -e "${src}.bak" ]] && mv "${src}.bak" "${src}"
}

# elogrotate rotates all the log files with a given basename similar to what
# happens with logrotate. It will always touch an empty non-versioned file
# just log logrotate.
#
# For example, if you pass in the pathname '/var/log/foo' and ask to keep a
# max of 5, it will do the following:
#   /var/log/foo.4 -> /var/log/foo.5
#   /var/log/foo.3 -> /var/log/foo.4
#   /var/log/foo.2 -> /var/log/foo.3
#   /var/log/foo.1 -> /var/log/foo.2
#   /var/log/foo   -> /var/log/foo.1
#   touch /var/log/foo
#
# OPTIONS
# -c=NUM
#   Maximum count of logs to keep (defaults to 5).
#
# -s=SIZE
#   Rotate logfiles if the size of most recent file is greater than SIZE.
#   SIZE can be expressed using syntax accepted by find(1) --size option.
#   Specifically, you add a suffix to denote the units:
#   c for bytes
#   w for two-byte words
#   k for kilobytes
#   M for Megabytes
#   G for gigabytes
#
elogrotate()
{
    $(declare_opts \
        ":count c=5 | Maximum number of logs to keep" \
        ":size s=0  | If specified, rotate logs at this specified size rather than each call to elogrotate")
    $(declare_args name)

    # Ensure we don't try to rotate non-files
    [[ -f $(readlink -f "${name}") ]] 

    # Find log files by exactly this name that are of the size that should be rotated
    local files="$(find "$(dirname "${name}")" -maxdepth 1          \
                   -type f                                          \
                   -a -name "$(basename "${name}")"                 \
                   -a \( -size ${size} -o -size +${size} \) )"

    edebug "$(lval name files count size)"

    # If log file exists and is smaller than size threshold just return
    if [[ -z "${files}"  ]]; then
        return 0
    fi

    local log_idx next
    for (( log_idx=${count}; log_idx > 0; log_idx-- )); do
        next=$(( log_idx+1 ))
        [[ -e ${name}.${log_idx} ]] && mv -f ${name}.${log_idx} ${name}.${next}
    done

    # Move non-versioned one over and create empty new file
    [[ -e ${name} ]] && mv -f ${name} ${name}.1
    mkdir -p $(dirname ${name})
    touch ${name}

    # Remove any log files greater than our retention count
    find "$(dirname "${name}")" -maxdepth 1                 \
               -type f -name "$(basename "${name}")"        \
            -o -type f -name "$(basename "${name}").[0-9]*" \
        | sort --version-sort | awk "NR>${count}" | xargs rm -f
}

# elogfile provides the ability to duplicate the calling processes STDOUT
# and STDERR and send them both to a list of files while simultaneously displaying
# them to the console. Using this function is much preferred over manually doing this
# with tee and named pipe redirection as we take special care to ensure STDOUT and
# STDERR pipes are kept separate to avoid problems with logfiles getting truncated.
#
# OPTIONS
#
# -e=(0|1)
#   Redirect STDERR (defaults to 1)
#
# -o=(0|1)
#   Redirect STDOUT (defaults to 1)
#
# -r=NUM
#   Rotate logfile via elogrotate and keep maximum of NUM logs (defaults to 0
#   which is disabled).
#
# -s=SIZE
#   Rotate logfiles via elogrotate if the size of most recent file is greater
#   than SIZE. SIZE can be expressed using syntax accepted by find(1) --size
#   option. Specifically, you add a suffix to denote the units:
#   c for bytes, w for two-byte words, k for kilobytes, M for Megabytes, and
#   G for gigabytes.
#
# -t=(0|1)
#   Tail the output (defaults to 1)
#
# -m=(0|1)
#   Merge STDOUT and STDERR output streams into a single stream on STDOUT.
#
elogfile()
{
    $(declare_opts \
        "stderr e=1        | Whether to redirect stderr to the logfile." \
        "stdout o=1        | Whether to redirect stdout to the logfile." \
        ":rotate_count r=0 | When rotating log files, keep this number of log files." \
        ":rotate_size s=0  | Rotate log files when they reach this size. Units as accepted by find." \
        "tail t=1          | Whether to continue to display output on local stdout and stderr." \
        "merge m           | Whether to merge stdout and stderr into a single stream on stdout.")

    edebug "$(lval stdout stderr tail rotate_count rotate_size merge)"

    # Return if nothing to do
    if [[ ${stdout} -eq 0 && ${stderr} -eq 0 ]] || [[ -z "$*" ]]; then
        return 0
    fi

    # Rotate logs as necessary but only if they are regular files
    if [[ ${rotate_count} -gt 0 ]]; then
        local name
        for name in "${@}"; do
            [[ -f $(readlink -f "${name}") ]] || continue
            elogrotate -c=${rotate_count} -s=${rotate_size} "${name}"
        done
    fi

    # Setup EINTERACTIVE so our output formats properly even though stderr
    # won't be connected to a console anymore.
    if [[ ! -v EINTERACTIVE ]]; then
        [[ -t 2 ]] && export EINTERACTIVE=1 || export EINTERACTIVE=0
    fi

    # Export COLUMNS properly so that eend and eprogress output properly
    # even though stderr won't be connected to a console anymore.
    if [[ ! -v COLUMNS ]]; then
        export COLUMNS=$(tput cols)
    fi

    # Temporary directory to hold our FIFOs
    local tmpdir=$(mktemp -d /tmp/elogfile-XXXXXXXX)
    trap_add "rm --recursive --force ${tmpdir}"
    local pid_pipe="${tmpdir}/pids"
    mkfifo "${pid_pipe}"
 
    # Internal function to avoid code duplication in setting up the pipes
    # and redirection for stdout and stderr.
    elogfile_redirect()
    {
        $(declare_args name)

        # If we're not redirecting the requested stream then just return success
        [[ ${!name} -eq 1 ]] || return 0

        # Create pipe
        local pipe="${tmpdir}/${name}"
        mkfifo "${pipe}"
        edebug "$(lval name pipe)"

        # Double fork so that the process doing the tee won't be one of our children
        # processes anymore. The purose of this is to ensure when we kill our process
        # tree that we won't kill the tee process. If we allowed tee to get killed
        # then any future output would HANG indefinitely because there wouldn't be
        # a reader attached to the pipe. Without a reader attached to the pipe all
        # writes block indefinitely. Since this is blocking in the kernel the process
        # essentially becomes unkillable once in this state.
        (
            disable_die_parent
            close_fds
            ( 
                # If we are in a cgroup, move the tee process out of that
                # cgroup so that we do not kill the tee.  It will nicely
                # terminate on its own once the process dies.
                if cgroup_supported && [[ ${EUID} -eq 0 && -n "$(cgroup_current)" ]] ; then
                    edebug "Moving tee process out of cgroup"
                    cgroup_move "/" ${BASHPID}
                fi

                # Ignore signals that came from the TTY for these special
                # processes.
                #
                # This will keep them alive long enough to display our error
                # output and such.  SIGPIPE will take care of them, and the
                # kill -9 below will make double sure.
                #
                trap "" ${TTY_SIGNALS[@]}
                echo "${BASHPID}" >${pid_pipe}


                if [[ ${tail} -eq 1 ]]; then
                    tee -a "${@}" <${pipe} >&$(get_stream_fd ${name}) 2>/dev/null
                else
                    tee -a "${@}" <${pipe} >/dev/null 2>&1
                fi
            ) &
        ) &

        # Grab the pid of the backgrounded pipe process and setup a trap to ensure
        # we kill it when we exit for any reason.
        local pid=$(cat ${pid_pipe})
        trap_add "kill -9 ${pid} 2>/dev/null || true"

        # Finally re-exec so that our output stream(s) are redirected to the pipe.
        # NOTE: If we're merging stdout+stderr we redirect both streams into the pipe
        if [[ ${merge} -eq 1 ]]; then
            eval "exec &>${pipe}"
        else
            eval "exec $(get_stream_fd ${name})>${pipe}"
        fi
    }

    # Redirect stdout and stderr as requested to the provided list of files.
    if [[ ${merge} -eq 1 ]]; then
        elogfile_redirect stdout "${@}"
    else
        elogfile_redirect stdout "${@}"
        elogfile_redirect stderr "${@}"
    fi
}

# Wrapper around computing the md5sum of a file to output just the filename
# instead of the full path to the filename. This is a departure from normal
# md5sum for good reason. If you download an md5 file with a path embedded into
# it then the md5sum can only be validated if you put it in the exact same path.
# This function will die on failure.
emd5sum()
{
    $(declare_args path)

    local dname=$(dirname  "${path}")
    local fname=$(basename "${path}")

    pushd "${dname}"
    md5sum "${fname}"
    popd
}

# Wrapper around checking an md5sum file by pushd into the directory that contains
# the md5 file so that paths to the file don't affect the md5sum check. This
# assumes that the md5 file is a sibling next to the source file with the suffix
# 'md5'. This method will die on failure.
emd5sum_check()
{
    $(declare_args path)

    local fname=$(basename "${path}")
    local dname=$(dirname  "${path}")

    pushd "${dname}"
    md5sum -c "${fname}.md5" | edebug
    popd
}

# Output checksum information for the given file to STDOUT. Specifically output
# the following:
#
# Filename=foo
# MD5=864ec6157c1eea88acfef44d0f34d219
# Size=2192793069
# SHA1=75490a32967169452c10c937784163126c4e9753
# SHA256=8297aefe5bb7319ab5827169fce2e664fe9cd7b88c9b31c40658ab55fcae3bfe
#
# Options:
#
# -p=PathToPrivateKey:  In addition to above checksums also output Base64 encoded
#    PGPSignature. The reason it is Base64 encoded is to properly deal with the
#    required header and footers before the actual signature body.
#
# -k=keyphrase: Optional keyphrase for the PGP Private Key
emetadata()
{
    $(declare_opts \
        ":private_key p | Also check the PGP signature based on this private key." \
        ":keyphrase k   | The keyphrase to use for the specified private key.")
    $(declare_args path)
    [[ -e ${path} ]] || die "${path} does not exist"

    echo "Filename=$(basename ${path})"
    echo "Size=$(stat --printf="%s" "${path}")"

    # Now output MD5, SHA1, and SHA256
    local ctype
    for ctype in MD5 SHA1 SHA256; do
        echo "${ctype}=$(eval ${ctype,,}sum "${path}" | awk '{print $1}')"
    done

    # If PGP signature is NOT requested we can simply return
    [[ -n ${private_key} ]] || return 0

    # Import that into temporary secret keyring
    local keyring="" keyring_command=""
    keyring=$(mktemp /tmp/emetadata-keyring-XXXX)
    keyring_command="--no-default-keyring --secret-keyring ${keyring}"
    trap_add "rm --force ${keyring}"
    gpg ${keyring_command} --import ${private_key} |& edebug

    # Get optional keyphrase
    local keyphrase_command=""
    [[ -z ${keyphrase} ]] || keyphrase_command="--batch --passphrase ${keyphrase}"

    # Output PGPSignature encoded in base64
    echo "PGPKey=$(basename ${private_key})"
    echo "PGPSignature=$(gpg --no-tty --yes ${keyring_command} --sign --detach-sign --armor ${keyphrase_command} --output - ${path} 2>/dev/null | base64 --wrap 0)"
}

# Validate an exiting source file against a companion *.meta file which contains
# various checksum fields. The list of checksums is optional but at present the
# supported fields we inspect are: Filename, Size, MD5, SHA1, SHA256, PGPSignature.
# 
# For each of the above fields, if they are present in the .meta file, validate 
# it against the source file. If any of them fail this function returns non-zero.
# If NO validators are present in the info file, this function returns non-zero.
#
# Options:
# -q=(0|1) Quiet mode (default=0)
# -p=PathToPublicKey: Use provided PGP Public Key for PGP validation (if PGPSignature
#                     is present in .meta file).
emetadata_check()
{
    $(declare_opts \
        "quiet q      | If specified, produce no output.  Return code reflects whether check was good or bad." \
        ":public_key p | Path to a PGP public key that can be used to validate PGPSignature in .meta file.")

    $(declare_args path)
    local meta="${path}.meta"
    [[ -e ${path} ]] || die "${path} does not exist"
    [[ -e ${meta} ]] || die "${meta} does not exist"

    fail()
    {
        emsg "${COLOR_ERROR}" "   -" "ERROR" "$@"
        exit 1
    }

    local metapack="" digests=() validated=() expect="" actual="" ctype="" rc=0
    pack_set metapack $(cat "${meta}")
    local pgpsignature=$(pack_get metapack PGPSignature | base64 --decode)

    # Figure out what digests we're going to validate
    for ctype in Size MD5 SHA1 SHA256; do
        pack_contains metapack "${ctype}" && digests+=( "${ctype}" )
    done
    [[ -n ${public_key} && -n ${pgpsignature} ]] && digests+=( "PGP" )

    [[ ${quiet} -eq 1 ]] || eprogress "Verifying integrity of $(lval path metadata=digests)"
    pack_print metapack |& edebug
    local pids=()

    # Validate size
    if pack_contains metapack "Size"; then
        (
            expect=$(pack_get metapack Size)
            actual=$(stat --printf="%s" "${path}")
            [[ ${expect} -eq ${actual} ]] || fail "Size mismatch: $(lval path expect actual)"
        ) &

        pids+=( $! )
    fi

    # Now validated MD5, SHA1, and SHA256 (if present)
    for ctype in MD5 SHA1 SHA256; do
        if pack_contains metapack "${ctype}"; then
            (
                expect=$(pack_get metapack ${ctype})
                actual=$(eval ${ctype,,}sum ${path} | awk '{print $1}')
                [[ ${expect} == ${actual} ]] || fail "${ctype} mismatch: $(lval path expect actual)"
            ) &

            pids+=( $! )
        fi
    done

    # If Public Key was provied and PGPSignature is present validate PGP signature
    if [[ -n ${public_key} && -n ${pgpsignature} ]]; then
        (
            local keyring=$(mktemp /tmp/emetadata-keyring-XXXX)
            trap_add "rm --force ${keyring}"
            gpg --no-default-keyring --secret-keyring ${keyring} --import ${public_key} |& edebug
            echo "${pgpsignature}" | gpg --verify - "${path}" |& edebug || fail "PGP verification failure: $(lval path)"
        ) &

        pids+=( $! )
    fi

    # Wait for all pids
    wait ${pids[@]} && rc=0 || rc=$?
    [[ ${quiet} -eq 1 ]] || eprogress_kill -r=${rc}
    return ${rc}
}

# Merge paths will take one or more source paths and merge them into a given
# destination path as efficiently as possible by creating a shadow directory
# structure with symbolic links for all files. This is useful for various 
# archival purposes or for mirroring two source code directories. This
# purposefully does not use hard links since they cannot cross device boundaries.
# It also doesn't just create a top level symlink because it provides a far
# more interesting feature of effectively merging paths in different locations
# into a single unified directory as if the source paths were all in one top
# level containing directory. The last path provided in the argument list is
# the destination directory (which will be created if it doesn't exist) to copy
# the paths into.
#
# An example will help illustrate how this behaves. Suppose you call:
# `merge_paths /tmp /home dest`. This will create directories 'tmp' and 'home'
# inside 'dest' and then populate those directories with symlinks to their 
# source files. Suppose you  have /tmp/file1 /tmp/file2 and /home/user/file3, this
# will lead to:
#
# dest/tmp
# dest/tmp/file1 -> /tmp/file1
# dest/tmp/file2 -> /tmp/file2
# dest/home
# dest/home/file3 -> /home/file3
#
# OPTIONS:
# -i=(0|1) Ignore missing files rather than return non-zero.
merge_paths()
{
    $(declare_args)
    local ignore_missing=$(opt_get i)

    # Parse positional arguments into a bashutils array. Then grab final argument
    # which is the destination.
    local srcs=( "$@" )
    local dest=${srcs[${#srcs[@]}-1]}
    unset srcs[${#srcs[@]}-1]

    # Create destination directory if it doesn't exist
    mkdir -p "${dest}"

    # Collapse all provided source files into a single flat symlinked directory.
    local targets=()
    local src
    for src in "${srcs[@]}"; do
      
        if [[ ! -e ${src} ]]; then
            
            if [[ ${ignore_missing} -eq 0 ]]; then
                eerror "${src} does not exist"
                return 1
            else
                continue
            fi
        fi

        if [[ ${src:0:1} == / ]]; then
            targets+=( "${src}" )
        else
            targets+=( $(readlink -m "${PWD}/${src}") )
        fi
    done

    # If there's nothing to do but we're ignoring missing files just return success
    # otherwise return 1.
    if array_empty targets; then
        if [[ ${ignore_missing} -eq 1 ]]; then
            return 0
        else
            eerror "No source files left to include"
            return 1
        fi
    fi

    # Copy all targets into unified directory
    cp --archive --parents --symbolic-link ${targets[@]} ${dest}
}

# Check if a directory is empty
directory_empty()
{
    $(declare_args dir)
    ! find "${dir}" -mindepth 1 -print -quit | grep -q .
}

# Check if a directory is not empty
directory_not_empty()
{
    $(declare_args dir)
    find "${dir}" -mindepth 1 -print -quit | grep -q .
}

#-----------------------------------------------------------------------------
# MOUNT / UMOUNT UTILS
#-----------------------------------------------------------------------------

# Helper method to take care of resolving a given path or mount point to its
# realpath as well as remove any errant '\040(deleted)' which may be suffixed
# on the path. This can happen if a device's source mount point is deleted
# while the destination path is still mounted.
emount_realpath()
{
    $(declare_args path)
    path="${path//\\040\(deleted\)/}"
    echo -n "$(readlink -m ${path} 2>/dev/null || true)"
}

# Echo the emount regex for a given path
emount_regex()
{
    $(declare_args path)
    echo -n "(^| )${path}(\\\\040\\(deleted\\))* "
}

# Echo the number of times a given directory is mounted.
emount_count()
{
    $(declare_args path)
    path=$(emount_realpath ${path})
    local num_mounts=$(list_mounts | grep --count --perl-regexp "$(emount_regex ${path})" || true)
    echo -n ${num_mounts}
}

# Get the mount type of a given mount point.
emount_type()
{
    $(declare_args path)
    path=$(emount_realpath ${path})
    list_mounts | grep --perl-regexp "$(emount_regex ${path})" | awk '{print $1}' || true
}

emounted()
{
    $(declare_args path)
    path=$(emount_realpath ${path})
    [[ -z ${path} ]] && { edebug "Unable to resolve $(lval path) to check if mounted"; return 1; }

    [[ $(emount_count "${path}") -gt 0 ]]
}

# Bind mount $1 over the top of $2.  Ebindmount works to ensure that all of
# your mounts are private so that we don't see different behavior between
# systemd machines (where shared mounts are the default) and everywhere else
# (where private mounts are the default)
#
# Source and destination MUST be the first two parameters of this function.
# You may specify any other mount options after them.
#
ebindmount()
{
    $(declare_args src dest)

    # The make-private commands are best effort.  We'll try to mark them as
    # private so that nothing, for example, inside a chroot can mess up the
    # machine outside that chroot.
    #
    # NOTE: Redirect all output from make-private to avoid spewing confusing messages
    # [efuncs.sh:2390:ebindmount] mount: /dest is not mountpoint or bad option
    mount --make-rprivate "${src}"  &> /dev/null || true
    emount --rbind "${@}" "${src}" "${dest}"
    mount --make-rprivate "${dest}" &> /dev/null || true
}

# Mount a filesystem.
#
# WARNING: Do not use declare_args in this function as then we don't 
#          properly pass the options into mount itself. Since this is just a
#          passthrough operation into mount you should see mount(8) manpage 
#          for usage.
emount()
{
    if edebug_enabled || [[ ${@} =~ -v|--verbose ]]; then
        einfos "Mounting $@"
    fi
    
    mount "${@}"
}

eunmount_internal()
{
    $(declare_opts \
        "verbose v | Verbose output.")

    local mnt
    for mnt in $@; do

        # Skip if not mounted.
        emounted "${mnt}" || continue

        # Lazily unmount the directory - optionally logging what's going on.
        [[ ${verbose} -eq 1 ]] && einfo "Unmounting ${mnt}"
        umount -l "$(emount_realpath "${mnt}")"
    done
}

# Recursively unmount a list of mount points. This function iterates over the 
# provided argument list and will unmount each provided mount point if it is
# mounted. It is not an error to try to unmount something which is already
# unmounted as we're already in the desired state and this is more useful in
# cleanup code. 
#
# OPTIONS:
# -r=0|1    Optionally recursively unmount everything beneath the mount point.
#           (defaults to 0)
#
# -d=0|1    Optionally delete the mount points (with -r this is recursive)
#           (defaults to 0).
#
# -a=0|1    Unmount ALL copies of requested mount points instead of a single
#           instance (defaults to 0).
#
# -v=0|1    Show verbose output (defaults to 0)
eunmount()
{
    $(declare_opts \
        "verbose v   | Verbose output." \
        "recursive r | Recursively unmount everything beneath mount points." \
        "delete d    | Delete mount points after unmounting." \
        "all a       | Unmount all copies of mount points instead of a single instance.")

    if edebug_enabled; then
        verbose=1
    fi

    local mnt
    for mnt in $@; do
      
        # If empty string just skip it
        [[ -z "${mnt}" ]] && continue

        # Get "real" mount path and detect the mount type. The hideous awk command
        # finds mount points matching the real mount device and grabs the first
        # column which denotes the type. Since there may be many such mounts we 
        # only take the first one.
        local mnt_type=$(emount_type ${mnt})
        edebug "Unmounting $(lval mnt mnt_type recursive delete all)"
        
        # WHILE loop to **optionally** continue unmounting until no more matching
        # mounts are detected. The body of the while loop will break out when 
        # there are no more mounts to unmount. If -a=0 was passed in, then this
        # will always break after only a single iteration.
        while true; do

            # NOT RECURSIVE
            if [[ ${recursive} -eq 0 ]]; then
    
                # If it's not mounted break out of the loop otherwise unmount it.
                emounted "${mnt}" || break

                # OVERLAYFS: Redirect unmount operation to overlayfs_unmount so all layers unmounted
                if [[ ${mnt_type} =~ overlay ]]; then
                    overlayfs_unmount -v=${verbose} "${mnt}"
                else
                    eunmount_internal -v=${verbose} "${mnt}"
                fi
        
            # RECURSIVE 
            else

                # If this path is directly mounted or anything BENEATH it is mounted then proceed
                local matches=( $(efindmnt "${mnt}" | sort --unique --reverse) )
                array_empty matches && break
                
                # Optionally log what is being unmounted
                local nmatches=$(echo "${matches[@]}" | wc -l)
                [[ ${verbose} -eq 1 ]] && einfo "Recursively unmounting ${mnt} (${nmatches})"
                edebug "$(lval matches nmatches)"

                # Lazily unmount all mounts
                local match
                for match in ${matches[@]}; do
                    eunmount_internal -v=${verbose} "${match}"
                done
            fi

            # If we're only unmounting a single instance BREAK out of the while loop.
            [[ ${all} -eq 0 ]] && break

        done

        # Optionally delete the mount point
        if [[ ${delete} -eq 1 && -e ${mnt} ]]; then

            [[ ${verbose} -eq 1 ]] && einfo "Deleting $(lval mnt recursive)"

            # Verify there are no mounts beneath this directory
            local mounts=( $(efindmnt "${mnt}") )
            if ! array_empty mounts; then
                die "Cannot remove $(lval directory=mnt) with mounted filesystems:\n$(array_join_nl mounts)"
            fi

            local rm_opts="--force"
            [[ ${recursive} -eq 1 ]] && rm_opts+=" --recursive"
            edebug_enabled           && rm_opts+=" --verbose"

            rm ${rm_opts} "${mnt}"
        fi

    done
}

# Platform agnostic mechanism for listing mounts.
list_mounts()
{
    if [[ ${__BU_OS} == Linux ]] ; then
        cat /proc/mounts

    elif [[ ${__BU_OS} == Darwin ]] ; then
        mount

    else
        die "Cannot list mounts for unsupported OS $(lval __BU_OS)"
    fi
}

# Recursively find all mount points beneath a given root.
# This is like findmnt with a few additional enhancements:
# (1) Automatically recusrive
# (2) findmnt doesn't find mount points beneath a non-root directory
efindmnt()
{
    $(declare_args path)
    path=$(emount_realpath ${path})

    # First check if the requested path itself is mounted
    emounted "${path}" && echo "${path}" || true

    # Now look for anything beneath that directory
    list_mounts | grep --perl-regexp "(^| )${path}[/ ]" | awk '{print $2}' | sed '/^$/d' || true
}

#-----------------------------------------------------------------------------
# DISTRO-SPECIFIC
#-----------------------------------------------------------------------------

edistro()
{
    lsb_release -is
}

isubuntu()
{
    [[ "Ubuntu" == $(edistro) ]]
}

isgentoo()
{
    [[ "Gentoo" == $(edistro) ]]
}

#-----------------------------------------------------------------------------
# COMPARISON FUNCTIONS
#-----------------------------------------------------------------------------

# Generic comparison function using awk which doesn't suffer from bash stupidity
# with regards to having to do use separate comparison operators for integers and
# strings and even worse being completely incapable of comparing floats.
compare()
{
    $(declare_args ?lh op ?rh)

    ## =~
    if [[ ${op} == "=~" ]]; then
        [[ ${lh} =~ ${rh} ]] && return 0
        return 1
    fi
    if [[ ${op} == "!~" ]]; then
        [[ ! ${lh} =~ ${rh} ]] && return 0
        return 1
    fi

    ## Escape a few special characters that trip up awk
    lh=${lh//[@()]/_}
    rh=${rh//[@()]/_}
    awk -v lh="${lh}" -v rh="${rh}" "BEGIN { if ( lh ${op} rh ) exit(0) ; else exit(1) ; }" && return 0 || return 1
}

# Specialized comparision helper to properly compare versions
compare_version()
{
    local lh=${1}
    local op=${2}
    local rh=${3}

    ## EQUALS
    [[ ${op} == "!=" ]] && [[ ${lh} != ${rh} ]] && return 0
    [[ ${op} == "==" || ${op} == "<=" || ${op} == ">=" ]] && [[ ${lh} == ${rh} ]] && return 0
    [[ ${op} == "<"  || ${op} == ">" ]] && [[ ${lh} == ${rh} ]] && return 1
    op=${op/<=/<}
    op=${op/>=/>}

    [[ ${op} == "<"  ]] && [[ ${lh} == $(printf "${lh}\n${rh}" | sort -V | head -n1) ]] && return 0
    [[ ${op} == ">"  ]] && [[ ${lh} == $(printf "${lh}\n${rh}" | sort -V | tail -n1) ]] && return 0

    return 1
}

#-----------------------------------------------------------------------------
# ARGUMENT HELPERS
#-----------------------------------------------------------------------------

# Check to ensure all the provided arguments are non-empty
argcheck()
{
    local _argcheck_arg
    for _argcheck_arg in $@; do
        [[ -z "${!_argcheck_arg:-}" ]] && die "Missing argument '${_argcheck_arg}'" || true
    done
}

# declare_args takes a list of names and declares a variable for each name from
# the positional arguments in the CALLER's context.
#
# We want all code generated by this function to be invoked in the caller's
# environment instead of within this function. BUT, we don't want to have to use
# clumsy eval $(declare_args...). So instead we use "eval command invocation string"
# which the caller executes via:
#
# $(declare_args a b)
#
# This gets turned into:
#
# "declare a=$1; shift; argcheck a1; declare b=$2; shift; argcheck b; "
#
# There are various special meta characters that can precede the variable name
# that act as instructions to declare_args. Specifically:
#
# ?  The named argument is OPTIONAL. If it's empty do NOT call argcheck.
#
# _  The argument is anonymous and we should not not assign the value to anything.
#    NOTE: The argument must be exactly '_' not just prefixed with '_'. Thus if
#    the argument is literally '_' it will be anonymous but if it is '_a' it is
#    NOT an anonymous variable.
#
declare_args()
{
    $(declare_opts \
        "global g   | Make variables created by declare_opts to be global.  Default is local." \
        "export e x | Make variables created by declare_opts to be exported.")

    local optional=0
    local variable=""
    local cmd=""

    local dflags=""
    [[ ${global} -eq 1 ]] && dflags="-g"
    [[ ${export} -eq 1 ]] && dflags="-gx"

    while [[ $# -gt 0 ]]; do

        if [[ ! $1 =~ ^([^[:space:]]+)[[:space:]]*(\|[[:space:]]*(.*))?$ ]] ; then
            die "Invalid argument passed to declare_args: $1"
        fi

        local arg_full=${BASH_REMATCH[1]}
        local docstring=${BASH_REMATCH[3]:-}

        # If the variable name is "_" then don't bother assigning it to anything
        [[ ${arg_full} == "_" ]] && cmd+="shift; " && { shift; continue; }

        # Check if the argument is optional or not as indicated by a leading '?'.
        # If the leading '?' is present then REMOVE It so that code after it can
        # correctly use the key name as the variable to assign it to.
        [[ ${arg_full:0:1} == "?" ]] && optional=1 || optional=0
        variable="${arg_full#\?}"

        # Declare the variable and then call argcheck if required
        cmd+="declare ${dflags} ${variable}=\${1:-}; shift &>/dev/null || true; "
        [[ ${optional} -eq 0 ]] && cmd+="argcheck ${variable}; "

        shift
    done

    echo "eval ${cmd}"

}

## declare_opts
## ============
## 
## Terminology
## -----------
##
## First a quick bit of background on the terminology used for bashutils
## parameter parsing.  Different well-meaning folks use different terms for the
## same things, but these are the definitions as they apply within bashutils
## documentation.
##
## First, here's an example command line you might use to search for lines that
## do not contain "alpha" within a file named "somefile".
##
##     grep --word-regexp -v alpha somefile
## 
## In this case --word-regexp and -v are _options_.  That is to say, they're
## optional flags to the command whose names start with hyphens.  Options
## follow the GNU style in that single character options have one hyphen before
## their name, while long options have two hyphens before their name.
##
## Typically, a single functionality within a tool can be controlled by the
## caller's choice of either a long option or a short option.  For instance,
## grep considers -v and --invert to be equivalent options.
##
## _Arguments_ are the positional things that must occur on the command line
## following all of the options.  If you're ever concerned that there could be
## ambiguity, you can explicitly separate the two with a pair of hyphens on
## their own.  The following is equivalent to the first example.
##
##     grep --word-regex -v -- alpha somefile
##
## 
## To add to the confusing terminology, some options accept their own
## arguments.  For example, grep can limit the number of matches with the
## --max-count option.  This will print the first line in somefile that matches
## alpha.
##
##     grep --max-count 1 alpha somefile.
##
## So we say that if --max-count is specified, it requires an _argument_.
##
##
## Overview
## --------
##
## Declare_opts allows you to handle options in your bash functions or scripts
## in a concise way.  It does not assist with arguments.  Look at declare_args
## for something similar that helps with arguments.
##
## To accept arguments in your code, you simply call declare_opts and tell it
## which arguments are valid.  For instance, to accept a few of the grep
## options you might use declare_opts like this.
##
##
##     $(declare_opts \
##         "word_regex w | if specified, match only complete words" \
##         "invert v     | if specified, match only lines that do NOT contain the regex.")
##
##     [[ ${word_regex} -eq 1 ]] && # do stuff for words
##     [[ ${invert}     -eq 1 ]] && # do stuff for inverting
##
##  
## Each argument to declare_opts defines a single option.  All words prior to
## the first pipe character are considered to be synonyms for the option.
## Declare_opts creates a local variable for each option using the first name
## given.
##
## Everything between the first pipe character and the end of the string is
## considered to be a documentation string for this option.  It is not
## currently used, but might be used in the future to provide automatic help or
## for generation of man pages.
##
## This means that -w and --word-regex are equivalent, and so are --invert and
## -v.  Note that there's a translation here in the name of the option.
## By convention, words are separated with hyphens in option names, but hyphens
## are not allowed to be characters in bash variables, so we use underscores
## in the variable name and automatically translate that to a hyphen in the
## option name.
##
##
## Boolean Options
## ---------------
##
## Word_regex and invert in the example above are both boolean options.  That
## is, they're either on the command line (in which case declare_opts assigns 1
## to the variable) or not on the command line (in which case declare_opts
## assigns 0 to the variable).
##
## You can also be explicit about the value you'd like to choose for an option
## by specifying =0 or =1 at the end of the option.  For instance, these are
## equivalent and would enable the word_regex option and disable the invert
## option.
##
##     cmd --invert=0 --word-regex=1
##     cmd -i=0 -w=1
## 
## Note that these two options are considered to be boolean.  Either they were
## specified on the command line or they were not.  When specified, the value
## of the variable will be 1, when not specified it will be zero.
##
## The long option versions of boolean options also implicitly support a
## negation by prepending the option name with no-.  For example, this is also
## equivalent to the above examples.
##
##     cmd --no-invert --word-regex
##
##
## String Options
## --------------
## 
## Declare_opts also supports options whose value is a string.  When specified
## on the command line, these _require_ an argument, even if it is an empty
## string.  In order to get a string option, you prepend its name with a colon
## character.
##
##     func()
##     {
##         $(declare_opts ":string s")
##         echo "STRING: X${string}X"
##     }
##
##     func --string "alpha"
##     # output -- STRING: XalphaX
##     func --string ""
##     # output -- STRING: XX
##
##     func --string=alpha
##     # output -- STRING: XalphaX
##     func --string=
##     # output -- STRING: XX
##
##
## Default Values
## --------------
##
## By default, the value of boolean options is false and string options are an
## empty string, but you can specify a default in your definition.
##
##     $(declare_opts \
##         "boolean b=1         | Boolean option that defaults to true" \
##         ":string s=something | String option that defaults to "something")
##
declare_opts()
{
    echo "eval "
    declare_opts_internal_setup "${@}"

    # __BU_FULL_ARGS is the list of arguments as initially passed to
    # declare_opts. declare_args_internal will modifiy __BU_ARGS to be whatever
    # was left to be processed after it is finished.
    # Note: here $@ is quoted so it refers to the caller's arguments
    echo 'declare __BU_FULL_ARGS=("$@") ; '
    echo 'declare __BU_ARGS=("$@") ; '
    echo "declare_opts_internal ; "
    echo '[[ ${#__BU_ARGS[@]:-} -gt 0 ]] && set -- "${__BU_ARGS[@]}" || set -- ; '

    echo 'declare opt ; '
    echo 'for opt in "${!__BU_OPT[@]}" ; do'
        echo 'declare "${opt//-/_}=${__BU_OPT[$opt]}" ; '
    echo 'done ; '
}

declare_opts_internal_setup()
{
    local opt_cmd="__BU_OPT=( "
    local regex_cmd="__BU_OPT_REGEX=( "
    local type_cmd="__BU_OPT_TYPE=( "

    while (( $# )) ; do

        local complete_arg=$1 ; shift

        # Arguments to declare_opts may contain multiple chunks of data,
        # separated by pipe characters.
        if [[ "${complete_arg}" =~ ^([^|]*)(\|([^|]*))?$ ]] ; then
            local opt_def=$(trim "${BASH_REMATCH[1]}")
            local docstring=$(trim "${BASH_REMATCH[3]}")

        else
            die "Invalid option declaration: ${complete_arg}"
        fi

        [[ -n ${opt_def} ]] || die "${FUNCNAME[2]}: invalid declare_opts syntax.  Option definition is empty."

        # The default is any text in the argument definition after the first
        # equal sign.  Ignore whitespace at both ends.
        local default=0
        if [[ ${opt_def} =~ ^[^=]+(=(.*))*$ ]] ; then
            default=${BASH_REMATCH[2]}
        fi

        # Determine if this option requires argument (def starts with a colon
        # character) or is a boolean
        [[ ${opt_def} =~ (:)?([^=]+)(=.*)? ]]

        local opt_type="unknown"

        # This option requires an argument
        if [[ ${BASH_REMATCH[1]} == ":" ]] ; then
            opt_type="string"
            expects=1

        else
            opt_type="boolean"

            # Boolean options default to 0 unless otherwise specified
            [[ ${default} == "" ]] && default=0

            if [[ ${default} != 0 && ${default} != 1 ]] ; then
                die "${FUNCNAME[2]}: boolean option has invalid default of ${default}"
            fi
        fi

        # Same regular expression -- second match is the full list of
        # alternative strings that can represent this option.
        local all_opts=${BASH_REMATCH[2]}
        local regex=^\(no_\)?\(${all_opts//+( )/|}\)$

        # The canonical option name is the first name for the option that is specified
        [[ ${all_opts} =~ ([^\t ]+).* ]]
        local canonical=${all_opts%%[ 	]*}

        # And that name must be non-empty and must not contain hyphens (because
        # hyphens are not allowed in bash variable names)
        [[ -n ${canonical} ]]      || die "${FUNCNAME[2]}: invalid declare_opts syntax.  Canonical name is empty."
        [[ ! ${canonical} = *-* ]] || die "${FUNCNAME[2]}: option name ${canonical} is not allowed to contain hyphens."

        # Boolean options get an implicit no-option version, so make sure
        # they're expecting that.
        [[ ! ${canonical} = no_* ]] || die "${FUNCNAME[2]}: Option names specified to declare_opts may not begin with no_ because declare_opts implicitly creates no versions of the options."

        # Now that they're all computed, add them to the command that will generate associative arrays
        opt_cmd+="[${canonical}]='${default}' "
        regex_cmd+="[${canonical}]='${regex}' "
        type_cmd+="[${canonical}]='${opt_type}' "

    done

    opt_cmd+=")"
    regex_cmd+=")"
    type_cmd+=")"

    printf "declare -A %s %s %s ; " "${opt_cmd}" "${regex_cmd}" "${type_cmd}"
}

declare_opts_internal()
{
    # No arguments?  Nothing to do.
    if [[ ${#__BU_FULL_ARGS[@]:-} -eq 0 ]] ; then
        return 0
    fi

    set -- "${__BU_FULL_ARGS[@]}"

    local shift_count=0
    while (( $# )) ; do
        case "$1" in
            --)
                (( shift_count += 1 ))
                break
                ;;
            --*)
                # Drop the initial hyphens, grab the option name and capture
                # "=value" from the end if there is one
                [[ $1 =~ ^--([^=]+)(=(.*))?$ ]]
                local long_opt=${BASH_REMATCH[1]}
                local has_arg=${BASH_REMATCH[2]}
                local opt_arg=${BASH_REMATCH[3]}

                # Find the internal name of the long option (using its name
                # with underscores, which is how we treat it throughout the
                # declare_opts code rather than with hyphens which is how it
                # should be specified on the command line)
                local canonical=$(declare_opts_find_canonical ${long_opt//-/_})
                [[ -n ${canonical} ]] || die "${FUNCNAME[1]}: unexpected option --${long_opt}"

                if [[ ${__BU_OPT_TYPE[$canonical]} == "string" ]] ; then
                    # If it wasn't specified after an equal sign, instead grab
                    # the next argument off the command line
                    if [[ -z ${has_arg} ]] ; then
                        [[ $# -ge 2 ]] || die "${FUNCNAME[1]}: option --${long_opt} requires an argument but didn't receive one."
                        opt_arg=$2
                        shift && (( shift_count += 1 ))
                    fi

                    __BU_OPT[$canonical]=${opt_arg}

                elif [[ ${__BU_OPT_TYPE[$canonical]} == "boolean" ]] ; then

                    # The value that will get assigned to this boolean option
                    local value=1
                    if [[ -n ${has_arg} ]] ; then
                        value=${opt_arg}
                    fi

                    # Negate the value it was if the option starts with no
                    if [[ ${long_opt} = no-* ]] ; then
                        if [[ ${value} -eq 1 ]] ; then
                            value=0
                        else
                            value=1
                        fi
                    fi

                    __BU_OPT[$canonical]=${value}
                else
                    die "${FUNCNAME[1]}: option --${long_opt} has an invalid type ${__BU_OPT_TYPE[$canonical]}"
                fi
                ;;

            -*)
                # Drop the initial hyphen, grab the single-character options as
                # a blob, and capture an "=value" if there is one.
                [[ $1 =~ ^-([^=]+)(=(.*))?$ ]]
                local short_opts=${BASH_REMATCH[1]}
                local has_arg=${BASH_REMATCH[2]}
                local opt_arg=${BASH_REMATCH[3]}

                # Iterate over the single character options except the last,
                # handling each in turn
                local index
                for (( index = 0 ; index < ${#short_opts} - 1; index++ )) ; do
                    local char=${short_opts:$index:1}
                    local canonical=$(declare_opts_find_canonical ${char})
                    [[ -n ${canonical} ]] || die "${FUNCNAME[1]}: unexpected option --${long_opt}"

                    if [[ ${__BU_OPT_TYPE[$canonical]} == "string" ]] ; then
                        die "${FUNCNAME[1]}: option -${char} requires an argument but didn't receive one."
                    fi

                    __BU_OPT[$canonical]=1
                done

                # Handle the last one separately, because it might have an argument.
                local char=${short_opts:$index}
                local canonical=$(declare_opts_find_canonical ${char})
                [[ -n ${canonical} ]] || die "${FUNCNAME[1]}: unexpected option -${char}"

                # If it expects an argument, make sure it has one and use it.
                if [[ ${__BU_OPT_TYPE[$canonical]} == "string" ]] ; then

                    # If it wasn't specified after an equal sign, instead grab
                    # the next argument off the command line
                    if [[ -z ${has_arg} ]] ; then
                        [[ $# -ge 2 ]] || die "${FUNCNAME[1]}: option -${char} requires an argument but didn't receive one."

                        opt_arg=$2
                        shift && (( shift_count += 1 ))
                    fi
                    __BU_OPT[$canonical]=${opt_arg}

                elif [[ ${__BU_OPT_TYPE[$canonical]} == "boolean" ]] ; then

                    # Boolean options may optionally be specified a value via
                    # -b=(0|1).  Take it if it's there.
                    if [[ -n ${has_arg} ]] ; then
                        __BU_OPT[$canonical]=${opt_arg}
                    else
                        __BU_OPT[$canonical]=1
                    fi

                else
                    die "${FUNCNAME[1]}: option -${char} has an invalid type ${__BU_OPT_TYPE[$canonical]}"
                fi
                ;;
            *)
                break
                ;;
        esac

        # Move on to the next item, recognizing that an option may have consumed the last one
        shift && (( shift_count += 1 )) || break
    done

    # Assign to the __BU_ARGS array so that the declare_opts macro can make its
    # contents the remaining set of arguments in the calling function.
    if [[ ${#__BU_ARGS[@]:-} -gt 0 ]] ; then
        __BU_ARGS=( "${__BU_ARGS[@]:$shift_count}" )
    fi
}

declare_opts_find_canonical()
{
    for option in "${!__BU_OPT[@]}" ; do
        if [[ ${1} =~ ${__BU_OPT_REGEX[$option]} ]] ; then
            echo "${option}"
            return 0
        fi
    done
}

opt_dump()
{
    for option in "${!__BU_OPT[@]}" ; do
        echo -n "${option}=\"${__BU_OPT[$option]}\" "
    done
    echo
}


#-----------------------------------------------------------------------------
# MISC HELPERS
#-----------------------------------------------------------------------------

# save_function is used to safe off the contents of a previously declared
# function into ${1}_real to aid in overridding a function or altering
# it's behavior.
save_function()
{
    local orig=$(declare -f $1)
    local new="${1}_real${orig#$1}"
    eval "${new}" &>/dev/null
}

# override_function is a more powerful version of save_function in that it will
# still save off the contents of a previously declared function into ${1}_real
# but it will also define a new function with the provided body ${2} and
# mark this new function as readonly so that it cannot be overridden later.
# If you call override_function multiple times we have to ensure it's idempotent.
# The danger here is in calling save_function multiple tiems as it may cause
# infinite recursion. So this guards against saving off the same function multiple
# times.
override_function()
{
    $(declare_args func body)

    # Don't save the function off it already exists to avoid infinite recursion
    declare -f "${func}_real" >/dev/null || save_function ${func}

    # If the function has already been overridden don't fail so long as it's
    # IDENTICAL to what we've already defined it as. This allows more graceful
    # handling of sourcing a file multiple times with an override in it as it'll
    # be identical. Normally the eval below would produce an error with set -e
    # enabled.
    local expected="${func} () ${body}"$'\n'"declare -rf ${func}"
    local actual="$(declare -pf ${func} 2>/dev/null || true)"
    [[ ${expected} == ${actual} ]] && return 0 || true

    eval "${expected}" &>/dev/null
    eval "declare -rf ${func}" &>/dev/null
}

numcores()
{
    [[ -e /proc/cpuinfo ]] || die "/proc/cpuinfo does not exist"

    echo $(cat /proc/cpuinfo | grep "processor" | wc -l)
}

# Internal only efetch function which fetches an individual file using curl.
# This will show an eprogress ticker and then kill the ticker with either
# success or failure indicated. The return value is then returned to the
# caller for handling.
efetch_internal()
{
    $(declare_args url dst)
    local timecond=""
    [[ -f ${dst} ]] && timecond="--time-cond ${dst}"

    eprogress "Fetching $(lval url dst)"
    $(tryrc curl "${url}" ${timecond} --output "${dst}" --location --fail --silent --show-error --insecure)
    eprogress_kill -r=${rc}

    return ${rc}
}

# Fetch a provided URL to an optional destination path via efetch_internal. 
# This function can also optionally validate the fetched data against various
# companion files which contain metadata for file fetching. If validation is
# requested and the validation fails then all temporary files fetched are
# removed.
#
# Options:
# -m=(0|1) Fetch companion .md5 file and validate fetched file's MD5 matches.
# -M=(0|1) Fetch companion .meta file and validate metadata fields using emetadata_check.
# -q=(0|1) Quiet mode (disable eprogress and other info messages)
efetch()
{
    $(declare_opts \
        "md5 m   | Fetch companion .md5 file and validate fetched file's MD5 matches." \
        "meta M  | Fetch companion .meta file and validate metadata fields using emetadata_check." \
        "quiet q | Quiet mode.  (Disable eprogress and other info messages)")

    $(declare_args url ?dst)
    : ${dst:=/tmp}
    [[ -d ${dst} ]] && dst+="/$(basename ${url})"
    
    # Companion files we may fetch
    local md5_file="${dst}.md5"
    local meta_file="${dst}.meta"

    try
    {
        # Optionally suppress all output from this subshell
        [[ ${quiet} -eq 1 ]] && exec &>/dev/null

        ## If requested, fetch MD5 file
        if [[ ${md5} -eq 1 ]] ; then

            efetch_internal "${url}.md5" "${md5_file}"
            efetch_internal "${url}"     "${dst}"

            # Verify MD5
            einfos "Verifying MD5 $(lval dst md5_file)"

            local dst_dname=$(dirname  "${dst}")
            local dst_fname=$(basename "${dst}")
            local md5_dname=$(dirname  "${md5_file}")
            local md5_fname=$(basename "${md5_file}")

            cd "${dst_dname}"

            # If the requested destination was different than what was originally in the MD5 it will fail.
            # Or if the md5sum file was generated with a different path in it it will fail. This just
            # sanititizes it to have the current working directory and the name of the file we downloaded to.
            sed -i "s|\(^[^#]\+\s\+\)\S\+|\1${dst_fname}|" "${md5_fname}"

            # Now we can perform the check
            md5sum --check "${md5_fname}" >/dev/null

        ## If requested fetch *.meta file and validate using contained fields
        elif [[ ${meta} -eq 1 ]]; then

            efetch_internal "${url}.meta" "${meta_file}"
            efetch_internal "${url}"      "${dst}"
            emetadata_check "${dst}"
        
        ## BASIC file fetching only
        else
            efetch_internal "${url}" "${dst}"
        fi
    
        einfos "Successfully fetched $(lval url dst)"
    }
    catch
    {
        local rc=$?
        edebug "Removing $(lval dst md5_file meta_file rc)"
        rm -rf "${dst}" "${md5_file}" "${meta_file}"
        return ${rc}
    }
}

netselect()
{
    local hosts=$@; argcheck hosts
    eprogress "Finding host with lowest latency from [${hosts}]"

    declare -a results sorted rows

    for h in ${hosts}; do
        local entry=$(ping -c10 -w5 -q $h 2>/dev/null | \
            awk '/^PING / {host=$2}
                 /packet loss/ {loss=$6}
                 /min\/avg\/max/ {
                    split($4,stats,"/")
                    printf("%s|%f|%f|%s|%f", host, stats[2], stats[4], loss, (stats[2] * stats[4]) * (loss + 1))
                }')

        results+=("${entry}")
    done

    array_init_nl sorted "$(printf '%s\n' "${results[@]}" | sort -t\| -k5 -n)"
    array_init_nl rows "Server|Latency|Jitter|Loss|Score"

    for entry in ${sorted[@]} ; do
        array_init parts "${entry}" "|"
        array_add_nl rows "${parts[0]}|${parts[1]}|${parts[2]}|${parts[3]}|${parts[4]}"
    done

    eprogress_kill

    ## SHOW ALL RESULTS ##
    einfos "All results:"
    etable ${rows[@]} >&2

    local best=$(echo "${sorted[0]}" | cut -d\| -f1)
    einfos "Best host=[${best}]"

    echo -en "${best}"
}

## etimeout
## ========
##
## `etimeout` will execute an arbitrary bash command for you, but will only let
## it use up the amount of time (i.e. the "timeout") you specify.
##
## If the command tries to take longer than that amount of time, it will be
## killed and etimeout will return 124.  Otherwise, etimeout will return the
## value that your called command returned.
##
## All arguments to `etimeout` (i.e. everything that isn't an option, or
## everything after --) is assumed to be part of the command to execute.
## `Etimeout` is careful to retain your quoting.
##
etimeout()
{
    $(declare_opts \
        ":signal sig s=TERM | First signal to send if the process doesn't complete in time.  KILL will still be sent later if it's not dead." \
        ":timeout t         | After this duration, command will be killed if it hasn't already completed.")

    argcheck timeout

    # Background the command to be run
    local start=${SECONDS}
    local cmd=("${@}")

    # If no command to execute just return success immediately
    if [[ -z "${cmd[@]:-}" ]]; then
        return 0
    fi

    #-------------------------------------------------------------------------
    # COMMAND TO EVAL
    local rc=""
    (
        disable_die_parent
        quote_eval "${cmd[@]}"
        local rc=$?
    ) &
    local pid=$!
    edebug "Executing $(lval cmd timeout signal pid)"
 
    #-------------------------------------------------------------------------
    # WATCHER
    #
    # Launch a background "wathcher" process that is simply waiting for the
    # timeout timer to expire.  If it does, it will kill the original command.
    (
        disable_die_parent
        close_fds

        # Wait for the timeout to elapse
        sleep ${timeout}

        # Upon getting here, we know that either 1) the timeout elapsed or 2)
        # our sleep process was killed.
        #
        # We can check to see if anything is still running, though, because we
        # know the command's PID.  If it's gone, it must've finished and we can exit
        #
        local pre_pids=( $(process_tree ${pid}) )
        if array_empty pre_pids ; then
            exit 0
        else
            # Since it did not exit and we must've completed our timeout sleep,
            # the command must've outlived its usefulness.  Do away with it.
            ekilltree -s=${signal} -k=2s ${pid}

            # Return sentinel 124 value to let the main process know that we
            # encountered a timeout.
            exit 124
        fi

    ) &>/dev/null &

    #-------------------------------------------------------------------------
    # HANDLE RESULTS
    {
        # Now we need to wait for the original process to finish.  We know that
        # it will _either_ finish because it completes normally or because the
        # watcher will kill it.
        #
        # Note that we do _not_ know which.  The return code we get from that
        # process might be its normal rc, or it might be the rc that it got
        # because it was killed by the watcher.
        local watcher=$!
        wait ${pid} && rc=0 || rc=$?

        # Once the above has completed, we know that the watcher is no longer
        # needed, so we can kill it, too.
        ekilltree -s=TERM ${watcher}

        # We need the return code from the watcher process to determine what
        # happened.  If it returned our sentinel value (124), then we know that
        # it determined there was a timeout.  Otherwise, we know that the
        # original command returned on its own.
        wait ${watcher} && watcher_rc=0 || watcher_rc=$?

        local stop=${SECONDS}
        local seconds=$(( ${stop} - ${start} ))

    } &>/dev/null
    
    # Now if we got that sentinel 124 value, we can report the timeout
    if [[ ${watcher_rc} -eq 124 ]] ; then
        edebug "Timeout $(lval cmd rc seconds timeout signal pid)"
        return 124
    else
        # Otherwise, we report the value reported by the original command
        return ${rc}
    fi
}

# eretry executes arbitrary shell commands for you wrapped in a call to etimeout
# and retrying up to a specified count. If the command eventually completes
# successfully eretry will return 0. If the command never completes successfully
# but continues to fail every time the return code from eretry will be the failing
# command's return code. If the command is prematurely terminated via etimeout the
# return code from eretry will be 124.
#
# OPTIONS:
#
# -d=DELAY. Amount of time to delay (sleep) after failed attempts before retrying.
#   Note that this value can accept sub-second values, just as the sleep
#   command does.  This parameter will be passed directly to sleep, so you can
#   specify any arguments it accepts such as .01s, 5m, or 3d.
#
# -e=<space separated list of numbers>
#   Any of the exit codes specified in this list will cause eretry to stop
#   retrying. If eretry receives one of these codes, it will immediately stop
#   retrying and return that exit code.  By default, only a zero return code
#   will cause eretry to stop.  If you specify -e, you should consider whether
#   you want to include 0 in the list.
#
# -r=RETRIES
#   Command will be attempted RETRIES times total. If no options are provided to
#   eretry it will use a default retry limit of 5.
#
# -s=SIGNAL=<signal name or number>     e.g. SIGNAL=2 or SIGNAL=TERM
#   When ${TIMEOUT} seconds have passed since running the command, this will be
#   the signal to send to the process to make it stop.  The default is TERM.
#   [NOTE: KILL will _also_ be sent two seconds after the timeout if the first
#   signal doesn't do its job]
#
# -t=TIMEOUT. After this duration, command will be killed (and retried if that's the
#   right thing to do).  If unspecified, commands may run as long as they like
#   and eretry will simply wait for them to finish. Uses sleep(1) time
#   syntax.
#
# -T=TIMEOUT. Total timeout for entire eretry operation.
#   This -T flag is different than -t in that -T applies to the entire eretry
#   operation including all iterations and retry attempts and timeouts of each
#   individual command. Uses sleep(1) time syntax.
#
# -w=SECONDS
#   A warning will be generated on (or slightly after) every SECONDS while the
#   command keeps failing.
#
# All direct parameters to eretry are assumed to be the command to execute, and
# eretry is careful to retain your quoting.
eretry()
{
    $(declare_opts \
        ":delay d=0              | Time to sleep between failed attempts before retrying." \
        ":fatal_exit_codes e=0   | Space-separated list of exit codes that are fatal (i.e. will result in no retry)." \
        ":retries r              | Command will be attempted once plus this number of retries if it continues to fail." \
        ":signal sig s=TERM      | Signal to be send to the command if it takes longer than the timeout." \
        ":timeout t              | If one attempt takes longer than this duration, kill it and retry if appropriate." \
        ":max_timeout T=infinity | If all attempts take longer than this duration, kill what's running and stop retrying." \
        ":warn_every w           | Generate warning messages after failed attempts when it has been more than this long since the last warning.")

    # If unspecified, limit timeout to the same as max_timeout
    : ${timeout:=${max_timeout:-infinity}}


    # If a total timeout was specified then wrap call to eretry_internal with etimeout
    if [[ ${max_timeout} != "infinity" ]]; then
        : ${retries:=infinity}

        etimeout -t=${max_timeout} -s=${signal} --          \
            eretry_internal                                 \
                --timeout="${timeout}"                      \
                --delay="${delay}"                          \
                --fatal_exit_codes="${fatal_exit_codes}"    \
                --signal="${signal}"                        \
                --warn-every="${warn_every}"                \
                --retries="${retries}"                      \
                -- "${@}"
    else
        # If no total timeout or retry limit was specified then default to prior
        # behavior with a max retry of 5.
        : ${retries:=5}

        eretry_internal                                 \
            --timeout="${timeout}"                      \
            --delay="${delay}"                          \
            --fatal_exit_codes="${fatal_exit_codes}"    \
            --signal="${signal}"                        \
            --warn-every="${warn_every}"                \
            --retries="${retries}"                      \
            -- "${@}"
    fi
}

# Internal method called by eretry so that we can wrap the call to eretry_internal with a call
# to etimeout in order to provide upper bound on entire invocation.
eretry_internal()
{
    $(declare_opts \
        ":delay d                | Time to sleep between failed attempts before retrying." \
        ":fatal_exit_codes e     | Space-separated list of exit codes that are fatal (i.e. will result in no retry)." \
        ":retries r              | Command will be attempted once plus this number of retries if it continues to fail." \
        ":signal sig s           | Signal to be send to the command if it takes longer than the timeout." \
        ":timeout t              | If one attempt takes longer than this duration, kill it and retry if appropriate." \
        ":warn_every w           | Generate warning messages after failed attempts when it has been more than this long since the last warning.")

    argcheck delay fatal_exit_codes retries signal timeout

    # Command
    local cmd=("${@}")
    local attempt=0
    local rc=0
    local exit_codes=()
    local stdout=""
    local warn_seconds="${SECONDS}"

    # If no command to execute just return success immediately
    if [[ -z "${cmd[@]:-}" ]]; then
        return 0
    fi

    while true; do
        [[ ${retries} != "infinity" && ${attempt} -ge ${retries} ]] && break || (( attempt+=1 ))
        
        edebug "Executing $(lval cmd timeout max_timeout) retries=(${attempt}/${retries})"

        # Run the command through timeout wrapped in tryrc so we can throw away the stdout 
        # on any errors. The reason for this is any caller who cares about the output of
        # eretry might see part of the output if the process times out. If we just keep
        # emitting that output they'd be getting repeated output from failed attempts
        # which could be completely invalid output (e.g. truncated XML, Json, etc).
        stdout=""
        $(tryrc -o=stdout etimeout -t=${timeout} -s=${signal} "${cmd[@]}")
        
        # Append list of exit codes we've seen
        exit_codes+=(${rc})

        # Break if the process exited with white listed exit code.
        if echo "${fatal_exit_codes}" | grep -wq "${rc}"; then
            edebug "Command exited with success $(lval rc fatal_exit_codes cmd) retries=(${attempt}/${retries})"
            break
        fi

        # Show warning if requested
        if [[ -n ${warn_every} ]] && (( SECONDS - warn_seconds > warn_every )); then
            ewarn "Failed $(lval cmd timeout exit_codes) retries=(${attempt}/${retries})" 
            warn_seconds=${SECONDS}
        fi

        # Don't use "-ne" here since delay can have embedded units
        if [[ ${delay} != "0" ]] ; then
            edebug "Sleeping $(lval delay)" 
            sleep ${delay}
        fi
    done

    [[ ${rc} -eq 0 ]] || ewarn "Failed $(lval cmd timeout exit_codes) retries=(${attempt}/${retries})" 

    # Emit stdout
    echo -n "${stdout}"

    # Return final return code
    return ${rc}
}

# setvars takes a template file with optional variables inside the file which
# are surrounded on both sides by two underscores.  It will replace the variable
# (and surrounding underscores) with a value you specify in the environment.
#
# For example, if the input file looks like this:
#   Hi __NAME__, my name is __OTHERNAME__.
# And you call setvars like this
#   NAME=Bill OTHERNAME=Ted setvars intputfile
# The inputfile will be modified IN PLACE to contain:
#   Hi Bill, my name is Ted.
#
# SETVARS_ALLOW_EMPTY=(0|1)
#   By default, empty values are NOT allowed. Meaning that if the provided key
#   evaluates to an empty string, it will NOT replace the __key__ in the file.
#   if you require that functionality, simply use SETVARS_ALLOW_EMPTY=1 and it
#   will happily allow you to replace __key__ with an empty string.
#
#   After all variables have been expanded in the provided file, a final check
#   is performed to see if all variables were set properly. It will return 0 if
#   all variables have been successfully set and 1 otherwise.
#
# SETVARS_WARN=(0|1)
#   To aid in debugging this will display a warning on any unset variables.
#
# OPTIONAL CALLBACK:
#   You may provided an optional callback as the second parameter to this function.
#   The callback will be called with the key and the value it obtained from the
#   environment (if any). The callback is then free to make whatever modifications
#   or filtering it desires and then echo the new value to stdout. This value
#   will then be used by setvars as the replacement value.
setvars()
{
    $(declare_args filename ?callback)
    edebug "Setting variables $(lval filename callback)"
    [[ -f ${filename} ]] || die "$(lval filename) does not exist"

    # If this file is a binary file skip it
    if file ${filename} | grep -q ELF ; then
        edebug "Skipping binary file $(lval filename): $(file ${filename})"
        return 0
    fi

    for arg in $(grep -o "__\S\+__" ${filename} | sort --unique || true); do
        local key="${arg//__/}"
        local val="${!key:-}"

        # Call provided callback if one was provided which by contract should print
        # the new resulting value to be used
        [[ -n ${callback} ]] && val=$(${callback} "${key}" "${val}")

        # If we got an empty value back and empty values aren't allowed then continue.
        # We do NOT call die here as we'll deal with that at the end after we have
        # tried to expand all variables.
        [[ -n ${val} || ${SETVARS_ALLOW_EMPTY:-0} -eq 1 ]] || continue

        edebug "   ${key} => ${val}"

        # Put val into perl's environment and let _perl_ pull it out of that
        # environment.  This has the benefit of causing it to not try to
        # interpret any of it, but to treat it as a raw string
        VAL="${val}" perl -pi -e "s/__${key}__/\$ENV{VAL}/g" "${filename}" || die "Failed to set $(lval key val filename)"
    done

    # Check if anything is left over and return correct return value accordingly.
    if grep -qs "__\S\+__" "${filename}"; then
        local notset=()
        notset=( $(grep -o '__\S\+__' ${filename} | sort --unique | tr '\n' ' ') )
        [[ ${SETVARS_WARN:-1}  -eq 1 ]] && ewarn "Failed to set all variables in $(lval filename notset)"
        return 1
    fi

    return 0
}

## Ever want to evaluate a bash command that is stored in an array?  It's
## mostly a great way to do things.  Keeping the various arguments separate in
## the array means you don't have to worry about quoting.  Bash keeps the
## quoting you gave it in the first place.  So the typical way to run such a
## command is like this:
##
##     > cmd=(echo "\$\$")
##     > "${cmd[@]}"
##     $$
##
##  As you can see, since the dollar signs were quoted as the command was put
##  into the array, so the quoting was retained when the command was executed.
##  If you had instead used eval, you wouldn't get that behavior:
##
##     > cmd=(echo "\$\$")
##     > "${cmd[@]}"
##     53355
##
##  Instead, the argument gets "evaluated" by bash, turning it into the current
##  process id.  So if you're storing commands in an array, you can see that
##  you typically don't want to use eval.
##
##  But there's a wrinkle, of course.  If the first item in your array is the
##  name of an alias, bash won't expand that alias when using the first syntax.
##  This is because alias expansion happens in a stage _before_ bash expands
##  the contents of the variable.
##
##  So what can you do if you want alias expansion to happen but also want
##  things in the array to be quoted properly?  Use `quote_array`.  It will
##  ensure that all of the arguments don't get evaluated by bash, but that the
##  name of the command _does_ go through alias expansion.
##
##      > cmd=(echo "\$\$")
##      > quote_eval "${cmd[@]}"
##      $$
##
##  There, wasn't that simple?
##
quote_eval()
{
    local cmd=("$1")
    shift

    for arg in "${@}" ; do
        cmd+=( "$(printf %q "${arg}")" )
    done

    eval "${cmd[@]}"
}


#-----------------------------------------------------------------------------
# ARRAYS
#-----------------------------------------------------------------------------

# array_init will split a string on any characters you specify, placing the
# results in an array for you.
#
#  $1: name of array to assign to (i.e. "array")
#  $2: string to be split
#  $3: (optional) character(s) to be used as delimiters.
array_init()
{
    $(declare_args __array ?__string ?__delim)

    # If nothing was provided to split on just return immediately
    [[ -z ${__string} ]] && { eval "${__array}=()"; return 0; } || true

    # Default bash IFS is space, tab, newline, so this will default to that
    : ${__delim:=$' \t\n'}

    IFS="${__delim}" eval "${__array}=(\${__string})"
}

# This function works like array_init, but always specifies that the delimiter
# be a newline.
array_init_nl()
{
    [[ $# -eq 2 ]] || die "array_init_nl requires exactly two parameters"
    array_init "$1" "$2" $'\n'
}

# Initialize an array from a Json array. This will essentially just strip
# of the brackets from around the Json array and then remove the internal
# quotes on each value since they are unecessary in bash.
array_init_json()
{
    [[ $# -ne 2 ]] && die "array_init_json requires exactly two parameters"
    array_init "$1" "$(echo "${2}" | sed -e 's|^\[\s*||' -e 's|\s*\]$||' -e 's|",\s*"|","|g' -e 's|"||g')" ","
}

# Print the size of any array.  Yes, you can also do this with ${#array[@]}.
# But this functions makes for symmertry with pack (i.e. pack_size).
array_size()
{
    $(declare_args __array)

    # Treat unset variables as being an empty array, because when you tell
    # bash to create an empty array it doesn't really allow you to
    # distinguish that from an unset variable.  (i.e. it doesn't show you
    # the variable until you put something in it)
    local value=$(eval "echo \${${__array}[*]:-}")
    if [[ -z "${value}" ]]; then
        echo 0
    else
        eval "echo \${#${__array}[@]}"
    fi

    return 0
}

# Return true (0) if an array is empty and false (1) otherwise
array_empty()
{
    $(declare_args __array)
    [[ $(array_size ${__array}) -eq 0 ]]
}

# Returns true (0) if an array is not empty and false (1) otherwise
array_not_empty()
{
    $(declare_args __array)
    [[ $(array_size ${__array}) -ne 0 ]]
}

# array_add will split a given input string on requested delimiters and add them
# to the given array (which may or may not already exist).
#
# $1: name of the array to add the new elements to
# $2: string to be split
# $3: (optional) character(s) to be used as delimiters.
array_add()
{
    $(declare_args __array ?__string ?__delim)

    # If nothing was provided to split on just return immediately
    [[ -z ${__string} ]] && return 0

    # Default bash IFS is space, tab, newline, so this will default to that
    : ${__delim:=$' \t\n'}

    # Parse the input given the delimiter and append to the array.
    IFS="${__delim}" eval "${__array}+=(\${__string})"
}

# Identical to array_add only hard codes the delimter to be a newline.
array_add_nl()
{
    [[ $# -ne 2 ]] && die "array_add_nl requires exactly two parameters"
    array_add "$1" "$2" $'\n'
}

# array_remove will remove the given value(s) from an array, if present.
#
# OPTIONS:
# -a=(0|1) Remove all instances (defaults to only removing the first instance)
array_remove()
{
    $(declare_opts "all a | Remove all instances of the item instead of just the first.")
    $(declare_args __array)

    # Return immediately if if array is not set or no values were given to be
    # removed. The reason we don't error out on an unset array is because
    # bash doesn't save arrays with no members.  For instance A=() unsets array A...
    [[ -v ${__array} && $# -gt 0 ]] || return 0
    
    local value
    for value in "${@}"; do

        local idx
        for idx in $(array_indexes ${__array}); do
            eval "local entry=\${${__array}[$idx]}"
            [[ "${entry}" == "${value}" ]] || continue

            unset ${__array}[$idx]

<<<<<<< HEAD
            # Remove all instances or only the first?
            [[ ${all} -eq 1 ]] || break
=======
            [[ ${remove_all} -eq 1 ]] || break
>>>>>>> 822b52c7
        done
    done
}

# Bash arrays may have non-contiguous indexes.  For instance, you can unset an
# ARRAY[index] to remove an item from the array and bash does not shuffle the
# indexes.
#
# If you need to iterate over the indexes of an array (rather than simply
# iterating over the items), you can call array_indexes on the array and it
# will echo all of the indexes that exist in the array.
#
array_indexes()
{
    $(declare_args __array_indexes_array)
    eval "echo \${!${__array_indexes_array}[@]}"
}

# array_contains will check if an array contains a given value or not. This
# will return success (0) if it contains the requested element and failure (1)
# if it does not.
#
# $1: name of the array to search
# $2: value to check for existance in the array
array_contains()
{
    $(declare_args __array __value)

    local idx=0
    for idx in $(array_indexes ${__array}); do
        eval "local entry=\${${__array}[$idx]}"
        [[ "${entry}" == "${__value}" ]] && return 0
    done

    return 1
}

# array_join will join an array into one flat string with the provided multi
# character delimeter between each element in the resulting string. Can also
# optionally pass in options to also put the delimiter before or after (or both)
# all elements.
#
# $1: name of the array to join
# $2: (optional) delimiter
array_join()
{
    $(declare_opts \
        "before b | Insert delimiter before all joined elements." \
        "after a  | Insert delimiter after all joined elements.")

    $(declare_args __array ?delim)

    # If the array is empty return empty string
    array_empty ${__array} && { echo -n ""; return 0; } || true

    # Default delimiter is an empty string.
    : ${delim:=" "}

    # If requested, emit the delimiter before hand.
    if [[ ${before} -eq 1 ]]; then
        echo -n "${delim}"
    fi

    # Iterate over each element of the array and echo that element with the
    # delimiter following it. Special case the last element in the array because
    # we only want to emit the trailing delimiter if requested.
    local indexes=( $(array_indexes ${__array}) )
    local idx_last=$(echo "${indexes[@]}" | awk '{print $NF}')

    local idx
    for idx in ${indexes[@]}; do
        eval "echo -n \"\${${__array}[$idx]}\""

        # If this is not the last element then always echo the delimiter. 
        # If this is the last element only echo the delimiter if after==1.
        if [[ ${idx} -lt ${idx_last} || ${after} -eq 1 ]]; then
            echo -n "${delim}"
        fi
    done
}

# Identical to array_join only it hardcodes the dilimter to a newline.
array_join_nl()
{
    [[ $# -ne 1 ]] && die "array_join_nl requires exactly one parameter"
    array_join "$1" $'\n'
}

# Create a regular expression that will match any one of the items in this
# array.  Suppose you had an array containing the first four letters of the
# alphabet.  Calling array_regex on that array will produce:
#
#    (a|b|c|d)
#
# Perhaps this is an esoteric thing to do, but it's pretty handy when you want
# it.
#
# NOTE: Be sure to quote the output of your array_regex call, because bash
# finds parantheses and pipe characters to be very important.
#
# WARNING: This probably only works if your array contains items that do not
# have whitespace or regex-y characters in them.  Pids are good.  Other stuff,
# probably not so much.
#
array_regex()
{
    $(declare_args __array)

    echo -n "("
    array_join ${__array}
    echo -n ")"
}

# Sort an array in-place.
#
array_sort()
{
    $(declare_opts \
        "unique u  | Remove all but one copy of each item in the array." \
        "version V | Perform a natural (version number) sort.")

    local __array
    for __array in "${@}" ; do
        local flags=()

        [[ ${unique} -eq 1 ]]  && flags+=("--unique")
        [[ ${version} -eq 1 ]] && flags+=("--version-sort")
        
        readarray -t ${__array} < <(
            local idx
            for idx in $(array_indexes ${__array}); do
                eval "echo \${${__array}[$idx]}"
            done | sort ${flags[@]:-}
        )
    done
}

#-----------------------------------------------------------------------------
# PACK
#-----------------------------------------------------------------------------
#
# Consider a "pack" to be a "new" data type for bash.  It stores a set of
# key/value pairs in an arbitrary format inside a normal bash (string)
# variable.  This is much like an associative array, but has a few differences
#
#   1) You can store packs INSIDE associative arrays (example in unit tests)
#   2) The "keys" in a pack may not contain an equal sign, nor may they contain
#      whitespace.
#   3) Packed values cannot contain newlines.
#
#

#
# For a (new or existing) variable whose contents are formatted as a pack, set
# one or more keys to values.  For example, the following will create a new
# variable packvar that will contain three keys (alpha, beta, n) with
# associated values (a, b, 7)
#
#  pack_set packvar alpha=a beta=b n=7
#
pack_set()
{
    local _pack_set_pack=$1 ; shift

    for _pack_set_arg in "${@}" ; do
        local _pack_set_key="${_pack_set_arg%%=*}"
        local _pack_set_val="${_pack_set_arg#*=}"

        pack_set_internal ${_pack_set_pack} "${_pack_set_key}" "${_pack_set_val}"
    done
}

#
# Much like pack_set, and takes arguments of the same form.  The difference is
# that pack_update will create no new keys -- it will only update keys that
# already exist.
#
pack_update()
{
    local _pack_update_pack=$1 ; shift

    for _pack_update_arg in "${@}" ; do
        local _pack_update_key="${_pack_update_arg%%=*}"
        local _pack_update_val="${_pack_update_arg#*=}"

        pack_keys ${_pack_update_pack} | grep -aPq "\b${_pack_update_key}\b" \
            && pack_set_internal ${_pack_update_pack} "${_pack_update_key}" "${_pack_update_val}" \
            || true
    done
}

pack_set_internal()
{
    local _pack_pack_set_internal=$1
    local _tag=$2
    local _val="$3"

    argcheck _tag
    [[ ${_tag} =~ = ]] && die "bashutils internal error: tag ${_tag} cannot contain equal sign"
    [[ $(echo "${_val}" | wc -l) -gt 1 ]] && die "packed values cannot hold newlines"

    local _removeOld="$(echo -n "${!1:-}" | _unpack | grep -av '^'${_tag}'=' || true)"
    local _addNew="$(echo "${_removeOld}" ; echo -n "${_tag}=${_val}")"
    local _packed=$(echo "${_addNew}" | _pack)

    printf -v ${1} "${_packed}"
}

#
# Get the last value assigned to a particular key in this pack.
#
pack_get()
{
    local _pack_pack_get=$1
    local _tag=$2

    argcheck _pack_pack_get _tag

    local _unpacked="$(echo -n "${!_pack_pack_get:-}" | _unpack)"
    local _found="$(echo -n "${_unpacked}" | grep -a "^${_tag}=" || true)"
    echo "${_found#*=}"
}

pack_contains()
{
    [[ -n $(pack_get $@) ]]
}

#
# Copy a packed value from one variable to another.  Either variable may be
# part of an associative array, if you're so inclined.
#
# Examples:
#   pack_copy A B
#   pack_copy B A["alpha"]
#   pack_copy A["alpha"] B[1]
#
pack_copy()
{
    argcheck 1 2
    eval "${2}=\"\${!1}\""
}

#
# Call provided callback function on each entry in the pack. The callback function
# should take two arguments, and it will be called once for each item in the
# pack and passed the key as the first value and its value as the second value.
#
pack_iterate()
{
    local _func=$1
    local _pack_pack_iterate=$2
    argcheck _func _pack_pack_iterate

    local _unpacked="$(echo -n "${!_pack_pack_iterate}" | _unpack)"
    local _lines ; array_init_nl _lines "${_unpacked}"

    for _line in "${_lines[@]}" ; do

        local _key="${_line%%=*}"
        local _val="${_line#*=}"

        ${_func} "${_key}" "${_val}"

    done
}

# Spews bash commands that, when executed will declare a series of variables
# in the caller's environment for each and every item in the pack. This uses
# the "eval command invocation string" which the caller then executes in order
# to manifest the commands. For instance, if your pack contains keys a and b
# with respective values 1 and 2, you can create locals a=1 and b=2 by running:
#
#   $(pack_import pack)
#
# If you don't want the pack's entire contents, but only a limited subset, you
# may specify them.  For instance, in the same example scenario, the following
# will create a local a=1, but not a local for b.
#
#  $(pack_import pack a)
#
# OPTIONS:
# -l: Emit local variables with 'local' scope qualifier (default)
# -g: Emit global variables with no scope qualifier
# -e: Emit exported variables with 'export' keyword
pack_import()
{
    $(declare_opts \
        "local l=1 | Emit local variables via local builtin (default)." \
        "global g  | Emit global variables instead of local (i.e. undeclared variables)." \
        "export e  | Emit exported variables via export builtin.")

    $(declare_args _pack_import_pack)
    local _pack_import_keys=("${@}")
    [[ $(array_size _pack_import_keys) -eq 0 ]] && _pack_import_keys=($(pack_keys ${_pack_import_pack}))

    # Determine requested scope for the variables
    local _pack_import_scope="local"
    [[ ${local} -eq 1 ]]  && _pack_import_scope="local"
    [[ ${global} -eq 1 ]] && _pack_import_scope=""
    [[ ${export} -eq 1 ]] && _pack_import_scope="export"

    local _pack_import_cmd=""
    for _pack_import_key in "${_pack_import_keys[@]}" ; do
        local _pack_import_val=$(pack_get ${_pack_import_pack} ${_pack_import_key})
        _pack_import_cmd+="$_pack_import_scope $_pack_import_key=\"${_pack_import_val}\"; "
    done

    echo "eval "${_pack_import_cmd}""
}

#
# Assigns values into a pack by extracting them from the caller environment.
# For instance, if you have locals a=1 and b=2 and run the following:
#
#    pack_export pack a b
#
# You will be left with the same pack as if you instead said:
#
#   pack_set pack a=${a} b=${b}
#
pack_export()
{
    local _pack_export_pack=$1 ; shift

    local _pack_export_args=()
    for _pack_export_arg in "${@}" ; do
        _pack_export_args+=("${_pack_export_arg}=${!_pack_export_arg:-}")
    done

    pack_set "${_pack_export_pack}" "${_pack_export_args[@]}"
}

pack_size()
{
    [[ -z ${1} ]] && die "pack_size requires a pack to be specified as \$1"
    echo -n "${!1}" | _unpack | wc -l
}

#
# Echo a whitespace-separated list of the keys in the specified pack to stdout.
#
pack_keys()
{
    [[ -z ${1} ]] && die "pack_keys requires a pack to be specified as \$1"
    echo "${!1:-}" | _unpack | sed 's/=.*$//'
}

# Note: To support working with print_value, pack_print does NOT print a
# newline at the end of its output
pack_print()
{
    local _pack_pack_print=$1
    argcheck _pack_pack_print

    echo -n '('
    pack_iterate _pack_print_item ${_pack_pack_print}
    echo -n ')'
}

_pack_print_item()
{
    echo -n "[$1]=\"$2\" "
}

_unpack()
{
    # NOTE: BSD base64 is really chatty and this is the reason we discard its
    # error output
    base64 --decode 2>/dev/null | tr '\0' '\n'
}

_pack()
{
    # NOTE: BSD base64 is really chatty and this is the reason we discard its
    # error output
    grep -av '^$' | tr '\n' '\0' | base64 2>/dev/null
}

#-----------------------------------------------------------------------------
# STRING MANIPULATION
#-----------------------------------------------------------------------------

# Convert a given input string into "upper snake case". This is generally most
# useful when converting a "CamelCase" string although it will work just as
# well on non-camel case input. Essentially it looks for all upper case letters
# and puts an underscore before it, then uppercase the entire input string.
#
# For example:
#
# sliceDriveSize => SLICE_DRIVE_SIZE
# slicedrivesize => SLICEDRIVESIZE
#
# It has some special handling for some common corner cases where the normal
# camel case idiom isn't well followed. The best example for this is around
# units (e.g. MB, GB). Consider "sliceDriveSizeGB" where SLICE_DRIVE_SIZE_GB
# is preferable to SLICE_DRIVE_SIZE_G_B.
#
# The current list of translation corner cases this handles:
# KB, MB, GB, TB
to_upper_snake_case()
{
    $(declare_args input)

    echo "${input}"         \
        | sed -e 's|KB|Kb|' \
              -e 's|MB|Mb|' \
              -e 's|GB|Gb|' \
              -e 's|TB|Tb|' \
        | perl -ne 'print uc(join("_", split(/(?=[A-Z])/)))'
}

#-----------------------------------------------------------------------------
# JSON
#-----------------------------------------------------------------------------

# Convert each argument, in turn, to json in an appropriate way and drop them
# all in a single json blob.
#
to_json()
{
    echo -n "{"
    local _notfirst="" _arg
    for _arg in "${@}" ; do
        [[ -n ${_notfirst} ]] && echo -n ","

        local _arg_noqual=$(discard_qualifiers ${_arg})
        echo -n "$(json_escape ${_arg_noqual}):"
        if is_pack ${_arg} ; then
            pack_to_json ${_arg}

        elif is_array ${_arg} ; then
            array_to_json ${_arg}

        elif is_associative_array ${_arg} ; then
            associative_array_to_json ${_arg}

        else
            json_escape "$(eval echo -n \${${_arg}})"
        fi

        _notfirst=true
    done
    echo -n "}"
}

# Convert an array specified by name (i.e ARRAY not ${ARRAY} or ${ARRAY[@]})
# into a json array containing the same data.
#
array_to_json()
{
    # This will store a copy of the specified array's contents into __array
    $(declare_args __array)
    eval "local __array=(\"\${${__array}[@]}\")"

    echo -n "["
    local i notfirst=""
    for i in "${__array[@]}" ; do
        [[ -n ${notfirst} ]] && echo -n ","
        echo -n $(json_escape "$i")
        notfirst=true
    done

    echo -n "]"
}

associative_array_to_json()
{
    echo -n "{"
    local _notfirst="" _key
    edebug "1=$1"
    for _key in $(eval echo -n "\${!$1[@]}") ; do
        edebug $(lval _key)
        [[ -n ${_notfirst} ]] && echo -n ","

        echo -n $(json_escape ${_key})
        echo -n ':'
        echo -n $(json_escape "$(eval echo -n \${$1[$_key]})")

        _notfirst=true
    done
    echo -n "}"
}

# Convert a single pack into a json blob where the keys are the same as the
# keys from the pack (and so are the values)
#
pack_to_json()
{
    [[ -z ${1} ]] && die "pack_to_json requires a pack to be specified as \$1"

    local _pack _key _notfirst=""
    _pack=$(discard_qualifiers $1)
    echo -n "{"
    for _key in $(pack_keys ${_pack}) ; do
        [[ -n ${_notfirst} ]] && echo -n ","
        echo -n '"'${_key}'":'"$(json_escape "$(pack_get ${_pack} ${_key})")"
        _notfirst=true
    done
    echo -n "}"
}

# Escape an arbitrary string (specified as $1) so that it is quoted and safe to
# put inside json.
#
json_escape()
{
    echo -n "$1" \
        | python -c 'import json,sys; sys.stdout.write(json.dumps(sys.stdin.read()))'
}

# Import all of the key:value pairs from a non-nested Json object directly into
# the caller's environment as proper bash variables. By default this will import all
# the keys available into the caller's environment. Alternatively you can provide
# an optional list of keys to restrict what is imported. If any of the explicitly
# requested keys are not present this will be interpreted as an error and json_import
# will return non-zero. Keys can be marked optional via the '?' prefix before the key
# name in which case they will be set to an empty string if the key is missing. 
#
# Similar to a lot of other  methods inside bashutils, this uses the "eval command
# invocation string" idom. So, the proper calling convention for this is:
#
# $(json_import)
#
# By default this function operates on stdin. Alternatively you can change it to
# operate on a file via -f. To use via STDIN use one of these idioms:
#
# $(json_import <<< ${json})
# $(curl ... | $(json_import)
#
json_import()
{
    $(declare_opts \
        "global g           | Emit global variables instead of local ones." \
        "export e           | Emit exported variables instead of local ones." \
        ":file f=-          | Parse contents of provided file instead of stdin." \
        "upper_snake_case u | Convert all keys into UPPER_SNAKE_CASE." \
        ":prefix p          | Prefix all keys with the provided required prefix." \
        ":query jq q        | Use JQ style query expression on given JSON before parsing." \
        ":exclude x         | Whitespace separated list of keys to exclude while importing.")

    # Determine flags to pass into declare
    local dflags=""
    [[ ${global} -eq 1 ]] && dflags="-g"
    [[ ${export} -eq 1 ]] && dflags="-gx"

    # optional jq query, or . which selects everything in jq
    : ${query:=.}

    # Lookup optional filename to use. If no filename was given then we're operating on STDIN.
    # In either case read into a local variable so we can parse it repeatedly in this function.
    local _json_import_data=$(cat ${file} | jq -r "${query}")

    # Check if explicit keys are requested. If not, slurp all keys in from provided data.
    local _json_import_keys=("${@:-}")
    [[ ${#_json_import_keys} -eq 0 ]] && array_init_json _json_import_keys "$(jq -c -r keys <<< ${_json_import_data})"

    # Get list of optional keys to exclude
    local excluded
    array_init excluded "${exclude}"

    # Debugging
    edebug $(lval prefix query file _json_import_data _json_import_keys excluded)

    local cmd key val
    for key in "${_json_import_keys[@]}"; do
        array_contains excluded ${key} && continue

        # If the key is marked as optional then add filter "//empty" so that 'null' literal is replaced with an empty string
        if [[ ${key} == \?* ]]; then
            key="${key#\?}"
            val=$(jq -r ".${key}//empty" <<< ${_json_import_data})
        else
            # Ensure the data has the requested key by appending a 'has' filter which emit 'true' or 'false' if the key was
            # present. Adding '-e' option to jq will cause it to exit with non-zero if the last filter produces 'null' or 'false'.
            # We don't actually care about the 'true/false' since we're relying on the return code being non-zero to trigger
            # set -e error handling. So, we remove that from what we ultimately store into our value via 'head -1'.
            val=$(jq -r -e '.'${key}', has("'${key}'")' <<< ${_json_import_data} | head -1)
        fi

        edebug $(lval key val)
        [[ ${upper_snake_case} -eq 1 ]] && key=$(to_upper_snake_case "${key}")

        cmd+="declare ${dflags} ${prefix}${key}=\"${val}\";"
    done

    echo -n "eval ${cmd}"
}

#-----------------------------------------------------------------------------
# Type detection
#-----------------------------------------------------------------------------

# These functions take a parameter that is a variable NAME and allow you to
# determine information about that variable name.
#
# Detecting packs relies on the bashutils convention of "if the first character
# of the name is a +, consider it a pack)
is_array()
{
    [[ "$(declare -p $1 2>/dev/null)" =~ ^declare\ -a ]]
}

is_associative_array()
{
    [[ "$(declare -p $1 2>/dev/null)" =~ ^declare\ -A ]]
}

is_pack()
{
    [[ "${1:0:1}" == '+' ]]
}

discard_qualifiers()
{
    echo "${1##+}"
}

#-----------------------------------------------------------------------------
# ASSERTS
#-----------------------------------------------------------------------------

# Executes a command (simply type the command after assert as if you were
# running it without assert) and calls die if that command returns a bad exit
# code.
# 
# For example:
#    assert [[ 0 -eq 1 ]]
#
# There's a subtlety here that I don't think can easily be fixed given bash's
# semantics.  All of the arguments get evaluated prior to assert ever seeing
# them.  So it doesn't know what variables you passed in to an expression, just
# what the expression was.  This is pretty handy in cases like this one:
#
#   a=1
#   b=2
#   assert [[ ${a} -eq ${b} ]]
#
# because assert will tell you that the command that it executed was 
#
#     [[ 1 -eq 2 ]]
#
# There it seems ideal.  But if you have an empty variable, things get a bit
# annoying.  For instance, this command will blow up because inside assert bash
# will try to evaluate [[ -z ]] without any arguments to -z.  (Note -- it still
# blows up, just not in quite the way you'd expect)
#
#    empty=""
#    assert [[ -z ${empty} ]]
#
# To make this particular case easier to deal with, we also have assert_empty
# which you could use like this:
#
#    assert_empty empty
#
assert()
{
    local cmd=( "${@}" )
    
    try
    {
        eval "${cmd[@]}"
    }
    catch
    {
        [[ $? -eq 0 ]] || die "assert failed (rc=$?}) :: ${cmd[@]}"
    }
}

assert_true()
{
    assert "${@}"
}

assert_false()
{
    local cmd=( "${@}" )
    
    try
    {
        eval "${cmd[@]}"
    }
    catch
    {
        [[ $? -ne 0 ]] || die "assert failed (rc=$?) :: ${cmd[@]}"
    }
}

assert_op()
{
    compare "${@}" || "assert_op failed :: ${@}"
}

assert_eq()
{
    $(declare_args ?lh ?rh ?msg)
    [[ "${lh}" == "${rh}" ]] || die "assert_eq failed [${msg:-}] :: $(lval lh rh)"
}

assert_ne()
{
    $(declare_args ?lh ?rh ?msg)
    [[ ! "${lh}" == "${rh}" ]] || die "assert_ne failed [${msg:-}] :: $(lval lh rh)"
}

assert_match()
{
    $(declare_args ?lh ?rh ?msg)
    [[ "${lh}" =~ "${rh}" ]] || die "assert_match failed [${msg:-}] :: $(lval lh rh)"
}

assert_not_match()
{
    $(declare_args ?lh ?rh ?msg)
    [[ ! "${lh}" =~ "${rh}" ]] || die "assert_not_match failed [${msg:-}] :: $(lval lh rh)"
}

assert_zero()
{
    [[ ${1:-0} -eq 0 ]] || die "assert_zero received $1 instead of zero."
}

assert_not_zero()
{
    [[ ${1:-1} -ne 0 ]] || die "assert_not_zero received ${1}."
}

assert_empty()
{
    local _arg
    for _arg in $@; do
        [[ "${!_arg:-""}" == "" ]] || die "assert_empty received $(lval _arg)"
    done
}

assert_not_empty()
{
    local _arg
    for _arg in $@; do
        [[ "${!_arg}" != "" ]] || die "assert_not_empty received $(lval _arg)"
    done
}

assert_exists()
{
    local name
    for name in "${@}"; do
        [[ -e "${name}" ]] || die "'${name}' does not exist"
    done
}

assert_not_exists()
{
    local name
    for name in "${@}"; do
        [[ ! -e "${name}" ]] || die "'${name}' exists"
    done
}

# Default traps
die_on_abort
die_on_error
enable_trace

# Add default trap for EXIT so that we can ensure _bashutils_on_exit_start
# and _bashutils_on_exit_end get called when the process exits. Generally, 
# this allows us to do any error handling and cleanup needed when a process
# exits. But the main reason this exists is to ensure we can intercept
# abnormal exits from things like unbound variables (e.g. set -u).
trap_add "" EXIT

#-----------------------------------------------------------------------------
# SOURCING
#-----------------------------------------------------------------------------

return 0<|MERGE_RESOLUTION|>--- conflicted
+++ resolved
@@ -599,16 +599,11 @@
     __BU_DIE_IN_PROGRESS=${return_code}
     : ${__BU_DIE_BY_SIGNAL:=${signal}}
 
-<<<<<<< HEAD
     # Generate a stack trace if that's appropriate for this die.
     if inside_try && edebug_enabled ; then
         echo "" >&2
         eerror_internal   -c="grey19" "${@}"
         eerror_stacktrace -c="grey19" -f=3 -s
-=======
-    local color=$(opt_get c "${COLOR_ERROR}")
-    local frames=$(opt_get f 3)
->>>>>>> 822b52c7
 
     elif inside_try && edebug_disabled ; then
         # Don't print a stack trace for errors that were caught (unless edebug
@@ -2273,14 +2268,11 @@
 # dest/tmp/file2 -> /tmp/file2
 # dest/home
 # dest/home/file3 -> /home/file3
-#
-# OPTIONS:
-# -i=(0|1) Ignore missing files rather than return non-zero.
 merge_paths()
 {
-    $(declare_args)
-    local ignore_missing=$(opt_get i)
-
+    $(declare_opts \
+        "ignore_missing i | Ignore missing files instead of failing and returning non-zero.") 
+ 
     # Parse positional arguments into a bashutils array. Then grab final argument
     # which is the destination.
     local srcs=( "$@" )
@@ -3834,12 +3826,8 @@
 
             unset ${__array}[$idx]
 
-<<<<<<< HEAD
             # Remove all instances or only the first?
             [[ ${all} -eq 1 ]] || break
-=======
-            [[ ${remove_all} -eq 1 ]] || break
->>>>>>> 822b52c7
         done
     done
 }
