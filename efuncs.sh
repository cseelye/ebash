--- conflicted
+++ resolved
@@ -2245,83 +2245,6 @@
     return ${rc}
 }
 
-<<<<<<< HEAD
-# Merge paths will take one or more source paths and merge them into a given
-# destination path as efficiently as possible by creating a shadow directory
-# structure with symbolic links for all files. This is useful for various 
-# archival purposes or for mirroring two source code directories. This
-# purposefully does not use hard links since they cannot cross device boundaries.
-# It also doesn't just create a top level symlink because it provides a far
-# more interesting feature of effectively merging paths in different locations
-# into a single unified directory as if the source paths were all in one top
-# level containing directory. The last path provided in the argument list is
-# the destination directory (which will be created if it doesn't exist) to copy
-# the paths into.
-#
-# An example will help illustrate how this behaves. Suppose you call:
-# `merge_paths /tmp /home dest`. This will create directories 'tmp' and 'home'
-# inside 'dest' and then populate those directories with symlinks to their 
-# source files. Suppose you  have /tmp/file1 /tmp/file2 and /home/user/file3, this
-# will lead to:
-#
-# dest/tmp
-# dest/tmp/file1 -> /tmp/file1
-# dest/tmp/file2 -> /tmp/file2
-# dest/home
-# dest/home/file3 -> /home/file3
-merge_paths()
-{
-    $(declare_opts \
-        "ignore_missing i | Ignore missing files instead of failing and returning non-zero.") 
- 
-    # Parse positional arguments into a bashutils array. Then grab final argument
-    # which is the destination.
-    local srcs=( "$@" )
-    local dest=${srcs[${#srcs[@]}-1]}
-    unset srcs[${#srcs[@]}-1]
-
-    # Create destination directory if it doesn't exist
-    mkdir -p "${dest}"
-
-    # Collapse all provided source files into a single flat symlinked directory.
-    local targets=()
-    local src
-    for src in "${srcs[@]}"; do
-      
-        if [[ ! -e ${src} ]]; then
-            
-            if [[ ${ignore_missing} -eq 0 ]]; then
-                eerror "${src} does not exist"
-                return 1
-            else
-                continue
-            fi
-        fi
-
-        if [[ ${src:0:1} == / ]]; then
-            targets+=( "${src}" )
-        else
-            targets+=( $(readlink -m "${PWD}/${src}") )
-        fi
-    done
-
-    # If there's nothing to do but we're ignoring missing files just return success
-    # otherwise return 1.
-    if array_empty targets; then
-        if [[ ${ignore_missing} -eq 1 ]]; then
-            return 0
-        else
-            eerror "No source files left to include"
-            return 1
-        fi
-    fi
-
-    # Copy all targets into unified directory
-    cp --archive --parents --symbolic-link ${targets[@]} ${dest}
-}
-
-=======
->>>>>>> f4631ffa
 # Check if a directory is empty
 directory_empty()
 {
