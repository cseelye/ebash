--- conflicted
+++ resolved
@@ -240,7 +240,6 @@
         rc=$?
     }
 
-<<<<<<< HEAD
     local process_leak_rc=0
     if cgroup_supported ; then
         $(tryrc -r=process_leak_rc assert_no_process_leaks)
@@ -257,10 +256,6 @@
     elif [[ ${rc} -eq 0 && ${mount_leak_rc} -ne 0 ]] ; then
         eerror "${testfunc} FAILED due to mount leak."
         rc=1
-=======
-    if [[ ${rc} -eq 0 ]]; then
-        einfo "$(ecolor "green")${testfunc} PASSED."
->>>>>>> 822b52c7
     else
         eerror "${testfunc} FAILED."
     fi
