#!/usr/bin/env bash

## Check if we're root and re-execute if we're not through sudo ##
if [[ $(id -u) != "0" ]]; then
    exec sudo -E "$0" "$@"
fi

: ${BASHUTILS:=$(dirname $0)}
source ${BASHUTILS}/bashutils.sh || { echo "Unable to source bashutils." ; exit 1 ; }
export BASHUTILS

#-------------------------------------------------------------------------------------------------------------------------
# GLOBAL SETUP
#-------------------------------------------------------------------------------------------------------------------------

START_TIME=$SECONDS

$(declare_opts \
    ":filter  f=${FILTER:-}    | Only tests whose name or file matches this tests will be run." \
    ":exclude x=${EXCLUDE:-}   | Tests whose name or file match this will not be run." \
    ":repeat  r=${REPEAT:-1}   | Number of times to repeat each test" \
    "verbose  v=${VERBOSE:-0}  | If specified, you'll get verbose output for each test" \
    "break    b=${BREAK:-0}    | If specified, etest will stop immediately on first failure" \
    "keep     k=0              | If specified, etest will not cleanup output files so you can examine them." \
    "clean    c=0              | If specified, etest will clean only and then exit." \
    "html     h=0              | If specified, etest will produce an HTML logfile and strip color codes out of etest.log")

# If no test directory was provided use PWD.
$(newdecl_args ?TEST_DIR)
: ${TEST_DIR:=$(readlink -f .)}
ETEST_TOPDIR=${TEST_DIR}

(( ${repeat} < 1 )) && repeat=1
[[ ${EDEBUG:-0} != "0" ]] && verbose=1 || true
edebug "$(lval TEST_DIR) $(dopt_dump)"

# Global cgroup name for all unit tests
export ETEST_CGROUP_BASE="etest/$(basename ${TEST_DIR})"
export ETEST_CGROUP="${ETEST_CGROUP_BASE}/$$"

# Setup logfile
exec {ETEST_STDERR_FD}<&2
ETEST_LOG=${TEST_DIR}/etest.log
elogfile -r=1 -t=${verbose} ${ETEST_LOG}

# Setup redirection for "etest" and actual "test" output
if [[ ${verbose} -eq 0 ]]; then
    ETEST_OUT="/proc/self/fd/${ETEST_STDERR_FD}"
    TEST_OUT="/dev/null"
else
    ETEST_OUT="/dev/null"
    TEST_OUT="/dev/stderr"
fi

#-------------------------------------------------------------------------------------------------------------------------
# TEST UTILITY FUNCTIONS
#-------------------------------------------------------------------------------------------------------------------------

die_handler()
{
    $(declare_opts \
        ":rc return_code r=1 | Return code that die will exit with")

    # Append any error message to logfile
    if [[ ${verbose} -eq 0 ]]; then
        echo "" >&2
        eerror "${@}"
        
        # Call eerror_stacktrace but skip top three frames to skip over the frames
        # containing stacktrace_array, eerror_stacktrace and die itself. Also skip
        # over the initial error message since we already displayed it.
        eerror_stacktrace -f=4 -s

    fi &>${ETEST_OUT}
    
    exit ${rc}
}

etestmsg()
{
    EMSG_COLOR="all" emsg "magenta" "##" "INFO" "$@"
}

# Returns success if there are no stale processes remaining in the cgroup for
# this test and failure if there are any.
#
no_process_leaks_remain()
{
    $(tryrc -r=exists_rc cgroup_exists ${ETEST_CGROUP})

    # If the cgroup no longer exists, we're in good shape because you can't
    # destroy a cgroup until all its processes are dead.
    if [[ ${exists_rc} -ne 0 ]] ; then
        return 0
    fi

    # As long as it existed just now, we can assume cgroup_pids will exist,
    # because nothing else will destroy the cgroup except for us.
    local remaining_pids=$(cgroup_pids ${ETEST_CGROUP})
    edebug "$(lval remaining_pids exists_rc ETEST_CGROUP)"
    [[ -z ${remaining_pids} ]]
}

assert_no_process_leaks()
{
    edebug "Waiting..."
    # Wait for up to 5 seconds for leaked processes to die off.  If anything
    # lasts beyond that, we'll call it a test failure.
    $(tryrc eretry -T=5s -w=1 no_process_leaks_remain)

    # The above command could have timed out but that doesn't necessarily mean
    # there are leaked processes. So KILL anything that's left, but only DIE
    # if there were actually processes leaked.
    if [[ ${rc} -ne 0 ]] ; then
        local leaked_processes=$(cgroup_ps ${ETEST_CGROUP})
        if [[ -n ${leaked_processes} ]]; then
            cgroup_kill_and_wait -s=SIGKILL ${ETEST_CGROUP}
            die "Leaked processes in ${ETEST_CGROUP}:\n${leaked_processes}"
        fi
    fi
    edebug "Finished"
}

global_setup()
{
    edebug "Running global_setup"

    # Create a specific directory to run this test in. That way the test can create whatever directories and files it
    # needs and assuming the test succeeds we'll auto remove the directory after the test completes.
    TEST_DIR_OUTPUT="${TEST_DIR}/output"
    efreshdir ${TEST_DIR_OUTPUT}

    # And a cgroup that will contain all output
    cgroup_create ${ETEST_CGROUP}
    cgroup_move ${ETEST_CGROUP_BASE} $$

    edebug "Finished global_setup"
    return 0
}

global_teardown()
{
<<<<<<< HEAD
    [[ ${keep} -eq 1 ]] && edebug "Skipping global_teardown" && return 0
    edebug "Starting global_teardown: PID=$$ BASHPID=${BASHPID} PPID=${PPID}"
=======
    [[ $KEEPOUTPUT -eq 1 ]] && edebug "Skipping global_teardown" && return 0
    edebug "Running global_teardown: PID=$$ BASHPID=${BASHPID} PPID=${PPID}"
>>>>>>> 753393da

    cgroup_destroy -r ${ETEST_CGROUP}

    eunmount_recursive ${TEST_DIR_OUTPUT} |& edebug
    rm -rf ${TEST_DIR_OUTPUT}

    # Convert logfile to HTML if requested
    if [[ ${html} -eq 1 ]] && which ansi2html &>/dev/null; then
        edebug "Converting ${ETEST_LOG} into HTML"
        cat ${ETEST_LOG} | ansi2html --scheme=xterm > ${ETEST_LOG/.log/.html}
        sed -i "s:\x1B\[[0-9;]*[mK]::g" ${ETEST_LOG}
    fi

    edebug "Finished global_teardown"
    return 0
}

run_single_test()
{
    local testfile=$1
    local testfunc=$2
    local testfilename=$(basename ${testfile})
    local rc=0

    source ${testfile}
    declare -f ${testfunc} &>/dev/null || return 0

    ebanner "${testfunc}" REPEAT=REPEAT_STRING
 
    einfos ${testfunc} &>${ETEST_OUT}
   
    # We want to make sure that any traps from the tests
    # execute _before_ we run teardown, and also we don't
    # want the teardown to run inside the test-specific
    # cgroup.  This subshell solves both issues.
    try
    {
        # Pretend that the test _not_ executing inside a try/catch so that the
        # error stack will get printed if part of the test fails, as if etest
        # weren't running it inside a try/catch
        __EFUNCS_INSIDE_TRY=0

        cgroup_create ${ETEST_CGROUP}
        cgroup_move ${ETEST_CGROUP} ${BASHPID}

        # Unit test provided setup
        if declare -f setup &>/dev/null ; then
            etestmsg "Calling test_setup"
            setup
        fi
        
        cd ${TEST_DIR_OUTPUT}/${testfilename}/${testfunc}

        etestmsg "Calling test"
        ${testfunc}
    }
    catch
    {
        rc=$?
    }

    if [[ ${rc} -eq 0 ]]; then
        einfo "$(ecolor green)${testfunc} PASSED."
    else
        eerror "${testfunc} FAILED."
    fi

    eend ${rc} &>${ETEST_OUT}
    
    # Unit test provided teardown
    if declare -f teardown &>/dev/null ; then
        etestmsg "Calling test_teardown"
        $(tryrc -r=teardown_rc teardown)
    fi

    return ${rc}
}

run_all_tests_in_file()
{
    local testfile=$1
    local testfilename=$(basename ${testfile})

    # Skip files that don't contain any tests
    grep -q "^ETEST_" ${testfile} >/dev/null || return 0

    # Skip files whose name matches the exclude filter
    [[ -n ${exclude} && ${testfile} =~ ${exclude} ]] && return 0

    # Ensure proper shebang is in the unit test or else bashlint won't be able to validate it
    # and it may not be a proper bash unit test
    grep -q '^#!/.*bash' ${testfile} || { eerror "No bash shebang in ${testfile}"; throw 1; }

    # Get all function names that begin with ETEST_ (and optionally match $2)
    if [[ -z ${filter} || ${testfile} =~ ${filter} ]]; then
        ETEST_FUNCTIONS=( $(source ${testfile}; declare -F | awk '$3 ~ "^ETEST" {print $3}' ) )
    else
        ETEST_FUNCTIONS=( $(source ${testfile}; declare -F | awk '$3 ~ "^ETEST" && $3 ~ "'${filter}'" {print $3}') )
    fi
    edebug $(lval testfile ETEST_FUNCTIONS)

    [[ ${#ETEST_FUNCTIONS[@]} -gt 0 ]] || return 0

    # Exclude those functions that match the exclude filter
    if [[ -n ${exclude} ]] ; then
        for index in "${!ETEST_FUNCTIONS[@]}" ; do
            if [[ ${ETEST_FUNCTIONS[$index]} =~ ${exclude} ]] ; then
                unset ETEST_FUNCTIONS[$index]
            fi
        done
    fi

    einfo "Running tests in ${testfile} ${REPEAT_STRING}" &>${ETEST_OUT}

    for testfunc in file_setup ${ETEST_FUNCTIONS[@]} file_teardown; do
     
        # Unit test infrastructure setup
        efreshdir ${TEST_DIR_OUTPUT}/${testfilename}/${testfunc}
       
        try
        {
            # Pretend that the test _not_ executing inside a try/catch so that
            # the error stack will get printed if part of the test fails, as if
            # etest weren't running it inside a try/catch
            __EFUNCS_INSIDE_TRY=0

            ( run_single_test ${testfile} ${testfunc} )
            assert_no_process_leaks
        }
        catch
        {
            [[ ${break} -eq 0 ]] || die "${testfunc} failed and break=1" &>${ETEST_OUT}
            FAILURES[${testfilename}]+="${testfunc//ETEST_} " || true
            [[ ${testfunc} != file_setup && ${testfunc} != file_teardown ]] && (( TEST_FAILED_COUNT += 1 ))
        }
        [[ ${testfunc} != file_setup && ${testfunc} != file_teardown ]] && (( TEST_EXECUTED_COUNT += 1 ))

        # Unit test infrastructure teardown
        eunmount_recursive ${TEST_DIR_OUTPUT}/${testfilename}/${testfunc} |& edebug
        if [[ ${keep} -eq 0 ]] ; then 
            rm -rf ${TEST_DIR_OUTPUT}/${testfilename}/${testfunc}
        fi

    done
}

#-------------------------------------------------------------------------------------------------------------------------
# GLOBAL SETUP
#-------------------------------------------------------------------------------------------------------------------------

declare -A FAILURES
global_setup
trap_add global_teardown

# If clean only is requested exit immediately. The "clean" is done via global_setup and global_teardown.
[[ ${clean} -eq 1 ]] && exit 0

#-------------------------------------------------------------------------------------------------------------------------
# MAIN
#-------------------------------------------------------------------------------------------------------------------------

TEST_EXECUTED_COUNT=0
TEST_FAILED_COUNT=0

<<<<<<< HEAD
# Sanity test of die
if [[ -x ${ETEST_TOPDIR}/unittest/die && ( -z ${filter} || ${filter} =~ "die" ) && ! ${exclude} =~ "die" ]] ; then
    DIE_MSG="Verifying die() trap functionality"
    einfo "${DIE_MSG}" &>${ETEST_OUT}
    ebanner "${DIE_MSG}"
    ${ETEST_TOPDIR}/unittest/die
    eend &>${ETEST_OUT}
fi

# Now go through and test all unit tests
for (( ITERATION=1; ITERATION<=${repeat}; ITERATION++ )); do
    [[ ${repeat} -gt 1 ]] && REPEAT_STRING="(${ITERATION}/${repeat})" || REPEAT_STRING=""
    for filename in $(find ${TEST_DIR} -type f -name "*.sh" | sort || true); do
=======
for (( ITERATION=1; ITERATION<=${REPEAT}; ITERATION++ )); do
    [[ ${REPEAT} -gt 1 ]] && REPEAT_STRING="(${ITERATION}/${REPEAT})" || REPEAT_STRING=""

    # Run all standalone *.etest scripts directly outside of etest framework
    einfo "Running standalone tests ${REPEAT_STRING}" &>${ETEST_OUT}
    for filename in $(find ${TEST_DIR} -type f -name "*.etest" -executable | sort || true); do

        base=$(basename "${filename}")

        if [[ ( -z ${FILTER} || ${FILTER} =~ ${base} ) && ! ${EXCLUDE} =~ ${base} ]] ; then
            MSG="Running standalone $(lval script=base)"
            einfos "ETEST_${base%%.etest}" &>${ETEST_OUT}
            ebanner "${MSG}"
            ${filename}
            eend &>${ETEST_OUT}
        fi

    done

    # Run *.etest files which are not executable and need to be sourced and run inside etest
    for filename in $(find ${TEST_DIR} -type f -name "*.etest" ! -executable | sort || true); do
>>>>>>> 753393da
        run_all_tests_in_file ${filename}
    done
done

changeset_info=""
if [[ -d ".hg" ]] ; then
    changeset_info=" $(hg id --id)"
elif [[ -d ".git" ]] ; then
    changeset_info=" $(git rev-parse --short HEAD)"
fi

{
    echo
    message="Finished testing $(basename ${ETEST_TOPDIR})${changeset_info}."
    message+=" $(( TEST_EXECUTED_COUNT - TEST_FAILED_COUNT))/${TEST_EXECUTED_COUNT} tests passed"
    message+=" in $(( SECONDS - START_TIME )) seconds."

    if [[ ${TEST_FAILED_COUNT} -gt 0 ]] ; then
        eerror "${message}"
    else
        einfo "${message}"
    fi
    echo

    if array_not_empty FAILURES; then
        eerror "FAILED TESTS:"
        for index in ${!FAILURES[@]} ; do
            for failed_test in ${FAILURES[$index]} ; do
                echo "$(ecolor red)      ${failed_test}"
            done
        done
    fi
} |& tee -a ${ETEST_LOG} >&${ETEST_STDERR_FD}

exit ${TEST_FAILED_COUNT}<|MERGE_RESOLUTION|>--- conflicted
+++ resolved
@@ -140,13 +140,8 @@
 
 global_teardown()
 {
-<<<<<<< HEAD
     [[ ${keep} -eq 1 ]] && edebug "Skipping global_teardown" && return 0
-    edebug "Starting global_teardown: PID=$$ BASHPID=${BASHPID} PPID=${PPID}"
-=======
-    [[ $KEEPOUTPUT -eq 1 ]] && edebug "Skipping global_teardown" && return 0
     edebug "Running global_teardown: PID=$$ BASHPID=${BASHPID} PPID=${PPID}"
->>>>>>> 753393da
 
     cgroup_destroy -r ${ETEST_CGROUP}
 
@@ -311,23 +306,8 @@
 TEST_EXECUTED_COUNT=0
 TEST_FAILED_COUNT=0
 
-<<<<<<< HEAD
-# Sanity test of die
-if [[ -x ${ETEST_TOPDIR}/unittest/die && ( -z ${filter} || ${filter} =~ "die" ) && ! ${exclude} =~ "die" ]] ; then
-    DIE_MSG="Verifying die() trap functionality"
-    einfo "${DIE_MSG}" &>${ETEST_OUT}
-    ebanner "${DIE_MSG}"
-    ${ETEST_TOPDIR}/unittest/die
-    eend &>${ETEST_OUT}
-fi
-
-# Now go through and test all unit tests
 for (( ITERATION=1; ITERATION<=${repeat}; ITERATION++ )); do
     [[ ${repeat} -gt 1 ]] && REPEAT_STRING="(${ITERATION}/${repeat})" || REPEAT_STRING=""
-    for filename in $(find ${TEST_DIR} -type f -name "*.sh" | sort || true); do
-=======
-for (( ITERATION=1; ITERATION<=${REPEAT}; ITERATION++ )); do
-    [[ ${REPEAT} -gt 1 ]] && REPEAT_STRING="(${ITERATION}/${REPEAT})" || REPEAT_STRING=""
 
     # Run all standalone *.etest scripts directly outside of etest framework
     einfo "Running standalone tests ${REPEAT_STRING}" &>${ETEST_OUT}
@@ -335,7 +315,7 @@
 
         base=$(basename "${filename}")
 
-        if [[ ( -z ${FILTER} || ${FILTER} =~ ${base} ) && ! ${EXCLUDE} =~ ${base} ]] ; then
+        if [[ ( -z ${filter} || ${filter} =~ ${base} ) && ! ${exclude} =~ ${base} ]] ; then
             MSG="Running standalone $(lval script=base)"
             einfos "ETEST_${base%%.etest}" &>${ETEST_OUT}
             ebanner "${MSG}"
@@ -347,7 +327,6 @@
 
     # Run *.etest files which are not executable and need to be sourced and run inside etest
     for filename in $(find ${TEST_DIR} -type f -name "*.etest" ! -executable | sort || true); do
->>>>>>> 753393da
         run_all_tests_in_file ${filename}
     done
 done
